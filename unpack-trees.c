--- conflicted
+++ resolved
@@ -749,12 +749,6 @@
 		info.fn = unpack_callback;
 		info.data = o;
 
-<<<<<<< HEAD
-		if (traverse_trees(len, t, &info) < 0) {
-			ret = unpack_failed(o, NULL);
-			goto done;
-		}
-=======
 		if (o->prefix) {
 			/*
 			 * Unpack existing index entries that sort before the
@@ -774,26 +768,16 @@
 
 		if (traverse_trees(len, t, &info) < 0)
 			goto return_failed;
->>>>>>> ba655da5
 	}
 
 	/* Any left-over entries in the index? */
 	if (o->merge) {
-<<<<<<< HEAD
-		while (o->pos < o->src_index->cache_nr) {
-			struct cache_entry *ce = o->src_index->cache[o->pos];
-			if (unpack_index_entry(ce, o) < 0) {
-				ret = unpack_failed(o, NULL);
-				goto done;
-			}
-=======
 		while (1) {
 			struct cache_entry *ce = next_cache_entry(o);
 			if (!ce)
 				break;
 			if (unpack_index_entry(ce, o) < 0)
 				goto return_failed;
->>>>>>> ba655da5
 		}
 	}
 	mark_all_ce_unused(o->src_index);
@@ -844,7 +828,8 @@
 
 return_failed:
 	mark_all_ce_unused(o->src_index);
-	return unpack_failed(o, NULL);
+	ret = unpack_failed(o, NULL);
+	goto done;
 }
 
 /* Here come the merge functions */
