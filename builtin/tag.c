--- conflicted
+++ resolved
@@ -30,151 +30,7 @@
 
 static unsigned int colopts;
 
-<<<<<<< HEAD
-static int match_pattern(const char **patterns, const char *ref)
-{
-	/* no pattern means match everything */
-	if (!*patterns)
-		return 1;
-	for (; *patterns; patterns++)
-		if (!wildmatch(*patterns, ref, 0, NULL))
-			return 1;
-	return 0;
-}
-
-/*
- * This is currently duplicated in ref-filter.c, and will eventually be
- * removed as we port tag.c to use the ref-filter APIs.
- */
-static const unsigned char *match_points_at(const char *refname,
-					    const unsigned char *sha1)
-{
-	const unsigned char *tagged_sha1 = NULL;
-	struct object *obj;
-
-	if (sha1_array_lookup(&points_at, sha1) >= 0)
-		return sha1;
-	obj = parse_object(sha1);
-	if (!obj)
-		die(_("malformed object at '%s'"), refname);
-	if (obj->type == OBJ_TAG)
-		tagged_sha1 = ((struct tag *)obj)->tagged->sha1;
-	if (tagged_sha1 && sha1_array_lookup(&points_at, tagged_sha1) >= 0)
-		return tagged_sha1;
-	return NULL;
-}
-
-static int in_commit_list(const struct commit_list *want, struct commit *c)
-{
-	for (; want; want = want->next)
-		if (!hashcmp(want->item->object.sha1, c->object.sha1))
-			return 1;
-	return 0;
-}
-
-/*
- * The entire code segment for supporting the --contains option has been
- * copied over to ref-filter.{c,h}. This will be deleted evetually when
- * we port tag.c to use ref-filter APIs.
- */
-enum contains_result {
-	CONTAINS_UNKNOWN = -1,
-	CONTAINS_NO = 0,
-	CONTAINS_YES = 1
-};
-
-/*
- * Test whether the candidate or one of its parents is contained in the list.
- * Do not recurse to find out, though, but return -1 if inconclusive.
- */
-static enum contains_result contains_test(struct commit *candidate,
-			    const struct commit_list *want)
-{
-	/* was it previously marked as containing a want commit? */
-	if (candidate->object.flags & TMP_MARK)
-		return 1;
-	/* or marked as not possibly containing a want commit? */
-	if (candidate->object.flags & UNINTERESTING)
-		return 0;
-	/* or are we it? */
-	if (in_commit_list(want, candidate)) {
-		candidate->object.flags |= TMP_MARK;
-		return 1;
-	}
-
-	if (parse_commit(candidate) < 0)
-		return 0;
-
-	return -1;
-}
-
-/*
- * Mimicking the real stack, this stack lives on the heap, avoiding stack
- * overflows.
- *
- * At each recursion step, the stack items points to the commits whose
- * ancestors are to be inspected.
- */
-struct stack {
-	int nr, alloc;
-	struct stack_entry {
-		struct commit *commit;
-		struct commit_list *parents;
-	} *stack;
-};
-
-static void push_to_stack(struct commit *candidate, struct stack *stack)
-{
-	int index = stack->nr++;
-	ALLOC_GROW(stack->stack, stack->nr, stack->alloc);
-	stack->stack[index].commit = candidate;
-	stack->stack[index].parents = candidate->parents;
-}
-
-static enum contains_result contains(struct commit *candidate,
-		const struct commit_list *want)
-{
-	struct stack stack = { 0, 0, NULL };
-	int result = contains_test(candidate, want);
-
-	if (result != CONTAINS_UNKNOWN)
-		return result;
-
-	push_to_stack(candidate, &stack);
-	while (stack.nr) {
-		struct stack_entry *entry = &stack.stack[stack.nr - 1];
-		struct commit *commit = entry->commit;
-		struct commit_list *parents = entry->parents;
-
-		if (!parents) {
-			commit->object.flags |= UNINTERESTING;
-			stack.nr--;
-		}
-		/*
-		 * If we just popped the stack, parents->item has been marked,
-		 * therefore contains_test will return a meaningful 0 or 1.
-		 */
-		else switch (contains_test(parents->item, want)) {
-		case CONTAINS_YES:
-			commit->object.flags |= TMP_MARK;
-			stack.nr--;
-			break;
-		case CONTAINS_NO:
-			entry->parents = parents->next;
-			break;
-		case CONTAINS_UNKNOWN:
-			push_to_stack(parents->item, &stack);
-			break;
-		}
-	}
-	free(stack.stack);
-	return contains_test(candidate, want);
-}
-
-static void show_tag_lines(const struct object_id *oid, int lines)
-=======
 static int list_tags(struct ref_filter *filter, struct ref_sorting *sorting, const char *format)
->>>>>>> 5242860f
 {
 	struct ref_array array;
 	char *to_free = NULL;
@@ -460,16 +316,6 @@
 	return check_refname_format(sb->buf, 0);
 }
 
-<<<<<<< HEAD
-static int parse_opt_sort(const struct option *opt, const char *arg, int unset)
-{
-	int *sort = opt->value;
-
-	return parse_sort_string(NULL, arg, sort);
-}
-
-=======
->>>>>>> 5242860f
 int cmd_tag(int argc, const char **argv, const char *prefix)
 {
 	struct strbuf buf = STRBUF_INIT;
@@ -512,16 +358,6 @@
 
 		OPT_GROUP(N_("Tag listing options")),
 		OPT_COLUMN(0, "column", &colopts, N_("show tag list in columns")),
-<<<<<<< HEAD
-		OPT_CONTAINS(&with_commit, N_("print only tags that contain the commit")),
-		OPT_WITH(&with_commit, N_("print only tags that contain the commit")),
-		{
-			OPTION_CALLBACK, 0, "sort", &tag_sort, N_("type"), N_("sort tags"),
-			PARSE_OPT_NONEG, parse_opt_sort
-		},
-		{
-			OPTION_CALLBACK, 0, "points-at", &points_at, N_("object"),
-=======
 		OPT_CONTAINS(&filter.with_commit, N_("print only tags that contain the commit")),
 		OPT_WITH(&filter.with_commit, N_("print only tags that contain the commit")),
 		OPT_MERGED(&filter, N_("print only tags that are merged")),
@@ -530,7 +366,6 @@
 			     N_("field name to sort on"), &parse_opt_ref_sorting),
 		{
 			OPTION_CALLBACK, 0, "points-at", &filter.points_at, N_("object"),
->>>>>>> 5242860f
 			N_("print only tags of the object"), 0, parse_opt_object_name
 		},
 		OPT_STRING(  0 , "format", &format, N_("format"), N_("format to use for the output")),
