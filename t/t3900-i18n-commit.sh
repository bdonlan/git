--- conflicted
+++ resolved
@@ -32,11 +32,7 @@
 		git config i18n.commitencoding $H &&
 		git checkout -b $H C0 &&
 		echo $H >F &&
-<<<<<<< HEAD
-		git-commit -a -F "$TEST_DIRECTORY"/t3900/$H.txt
-=======
-		git commit -a -F ../t3900/$H.txt
->>>>>>> de5d560c
+		git commit -a -F "$TEST_DIRECTORY"/t3900/$H.txt
 	'
 done
 
