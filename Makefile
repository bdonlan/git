--- conflicted
+++ resolved
@@ -327,12 +327,8 @@
 	alloc.o merge-file.o path-list.o help.o unpack-trees.o $(DIFF_OBJS) \
 	color.o wt-status.o archive-zip.o archive-tar.o shallow.o utf8.o \
 	convert.o attr.o decorate.o progress.o mailmap.o symlinks.o remote.o \
-<<<<<<< HEAD
-	transport.o bundle.o walker.o parse-options.o ws.o archive.o \
+	transport.o bundle.o walker.o parse-options.o ws.o archive.o branch.o \
 	alias.o
-=======
-	transport.o bundle.o walker.o parse-options.o ws.o archive.o branch.o
->>>>>>> 04c9e11f
 
 BUILTIN_OBJS = \
 	builtin-add.o \
