--- conflicted
+++ resolved
@@ -1,27 +1,15 @@
 #include "cache.h"
 #include "pack.h"
 
-<<<<<<< HEAD
-#define BATCH (1u<<20)
-
-static int verify_packfile(struct packed_git *p)
-=======
 static int verify_packfile(struct packed_git *p,
 		struct pack_window **w_curs)
->>>>>>> ecaebf4a
 {
 	unsigned long index_size = p->index_size;
 	void *index_base = p->index_base;
 	SHA_CTX ctx;
 	unsigned char sha1[20];
-<<<<<<< HEAD
-	struct pack_header *hdr;
-=======
 	unsigned long offset = 0, pack_sig = p->pack_size - 20;
->>>>>>> ecaebf4a
 	int nr_objects, err, i;
-	unsigned char *packdata;
-	unsigned long datasize;
 
 	/* Note that the pack header checks are actually performed by
 	 * use_pack when it first opens the pack file.  If anything
@@ -29,21 +17,7 @@
 	 * immediately.
 	 */
 
-	/* Check integrity of pack data with its SHA-1 checksum */
 	SHA1_Init(&ctx);
-<<<<<<< HEAD
-	packdata = p->pack_base;
-	datasize = p->pack_size - 20;
-	while (datasize) {
-		unsigned long batch = (datasize < BATCH) ? datasize : BATCH;
-		SHA1_Update(&ctx, packdata, batch);
-		datasize -= batch;
-		packdata += batch;
-	}
-	SHA1_Final(sha1, &ctx);
-
-	if (hashcmp(sha1, (unsigned char *)(p->pack_base) + p->pack_size - 20))
-=======
 	while (offset < pack_sig) {
 		unsigned int remaining;
 		unsigned char *in = use_pack(p, w_curs, offset, &remaining);
@@ -54,7 +28,6 @@
 	}
 	SHA1_Final(sha1, &ctx);
 	if (hashcmp(sha1, use_pack(p, w_curs, pack_sig, NULL)))
->>>>>>> ecaebf4a
 		return error("Packfile %s SHA1 mismatch with itself",
 			     p->pack_name);
 	if (hashcmp(sha1, (unsigned char *)index_base + index_size - 40))
