--- conflicted
+++ resolved
@@ -159,13 +159,9 @@
 int is_descendant_of(struct commit *, struct commit_list *);
 int in_merge_bases(struct commit *, struct commit **, int);
 
-<<<<<<< HEAD
-extern int interactive_add(int argc, const char **argv, const char *prefix, int patch);
-=======
 int contains(struct commit *, const struct commit_list *);
 
-extern int interactive_add(int argc, const char **argv, const char *prefix);
->>>>>>> a2ffa6b9
+extern int interactive_add(int argc, const char **argv, const char *prefix, int patch);
 extern int run_add_interactive(const char *revision, const char *patch_mode,
 			       const char **pathspec);
 
