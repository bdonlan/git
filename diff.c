/*
 * Copyright (C) 2005 Junio C Hamano
 */
#include "cache.h"
#include "quote.h"
#include "diff.h"
#include "diffcore.h"
#include "delta.h"
#include "xdiff-interface.h"
#include "color.h"
#include "attr.h"
#include "run-command.h"
#include "utf8.h"
#include "userdiff.h"
#include "sigchain.h"
#include "submodule.h"
#include "ll-merge.h"
#include "string-list.h"

#ifdef NO_FAST_WORKING_DIRECTORY
#define FAST_WORKING_DIRECTORY 0
#else
#define FAST_WORKING_DIRECTORY 1
#endif

static int diff_detect_rename_default;
static int diff_rename_limit_default = 400;
static int diff_suppress_blank_empty;
static int diff_use_color_default = -1;
static int diff_context_default = 3;
static const char *diff_word_regex_cfg;
static const char *external_diff_cmd_cfg;
static const char *diff_order_file_cfg;
int diff_auto_refresh_index = 1;
static int diff_mnemonic_prefix;
static int diff_no_prefix;
static int diff_stat_graph_width;
static int diff_dirstat_permille_default = 30;
static struct diff_options default_diff_options;
static long diff_algorithm;

static char diff_colors[][COLOR_MAXLEN] = {
	GIT_COLOR_RESET,
	GIT_COLOR_NORMAL,	/* PLAIN */
	GIT_COLOR_BOLD,		/* METAINFO */
	GIT_COLOR_CYAN,		/* FRAGINFO */
	GIT_COLOR_RED,		/* OLD */
	GIT_COLOR_GREEN,	/* NEW */
	GIT_COLOR_YELLOW,	/* COMMIT */
	GIT_COLOR_BG_RED,	/* WHITESPACE */
	GIT_COLOR_NORMAL,	/* FUNCINFO */
};

static int parse_diff_color_slot(const char *var, int ofs)
{
	if (!strcasecmp(var+ofs, "plain"))
		return DIFF_PLAIN;
	if (!strcasecmp(var+ofs, "meta"))
		return DIFF_METAINFO;
	if (!strcasecmp(var+ofs, "frag"))
		return DIFF_FRAGINFO;
	if (!strcasecmp(var+ofs, "old"))
		return DIFF_FILE_OLD;
	if (!strcasecmp(var+ofs, "new"))
		return DIFF_FILE_NEW;
	if (!strcasecmp(var+ofs, "commit"))
		return DIFF_COMMIT;
	if (!strcasecmp(var+ofs, "whitespace"))
		return DIFF_WHITESPACE;
	if (!strcasecmp(var+ofs, "func"))
		return DIFF_FUNCINFO;
	return -1;
}

static int parse_dirstat_params(struct diff_options *options, const char *params_string,
				struct strbuf *errmsg)
{
	char *params_copy = xstrdup(params_string);
	struct string_list params = STRING_LIST_INIT_NODUP;
	int ret = 0;
	int i;

	if (*params_copy)
		string_list_split_in_place(&params, params_copy, ',', -1);
	for (i = 0; i < params.nr; i++) {
		const char *p = params.items[i].string;
		if (!strcmp(p, "changes")) {
			DIFF_OPT_CLR(options, DIRSTAT_BY_LINE);
			DIFF_OPT_CLR(options, DIRSTAT_BY_FILE);
		} else if (!strcmp(p, "lines")) {
			DIFF_OPT_SET(options, DIRSTAT_BY_LINE);
			DIFF_OPT_CLR(options, DIRSTAT_BY_FILE);
		} else if (!strcmp(p, "files")) {
			DIFF_OPT_CLR(options, DIRSTAT_BY_LINE);
			DIFF_OPT_SET(options, DIRSTAT_BY_FILE);
		} else if (!strcmp(p, "noncumulative")) {
			DIFF_OPT_CLR(options, DIRSTAT_CUMULATIVE);
		} else if (!strcmp(p, "cumulative")) {
			DIFF_OPT_SET(options, DIRSTAT_CUMULATIVE);
		} else if (isdigit(*p)) {
			char *end;
			int permille = strtoul(p, &end, 10) * 10;
			if (*end == '.' && isdigit(*++end)) {
				/* only use first digit */
				permille += *end - '0';
				/* .. and ignore any further digits */
				while (isdigit(*++end))
					; /* nothing */
			}
			if (!*end)
				options->dirstat_permille = permille;
			else {
				strbuf_addf(errmsg, _("  Failed to parse dirstat cut-off percentage '%s'\n"),
					    p);
				ret++;
			}
		} else {
			strbuf_addf(errmsg, _("  Unknown dirstat parameter '%s'\n"), p);
			ret++;
		}

	}
	string_list_clear(&params, 0);
	free(params_copy);
	return ret;
}

static int parse_submodule_params(struct diff_options *options, const char *value)
{
	if (!strcmp(value, "log"))
		DIFF_OPT_SET(options, SUBMODULE_LOG);
	else if (!strcmp(value, "short"))
		DIFF_OPT_CLR(options, SUBMODULE_LOG);
	else
		return -1;
	return 0;
}

static int git_config_rename(const char *var, const char *value)
{
	if (!value)
		return DIFF_DETECT_RENAME;
	if (!strcasecmp(value, "copies") || !strcasecmp(value, "copy"))
		return  DIFF_DETECT_COPY;
	return git_config_bool(var,value) ? DIFF_DETECT_RENAME : 0;
}

long parse_algorithm_value(const char *value)
{
	if (!value)
		return -1;
	else if (!strcasecmp(value, "myers") || !strcasecmp(value, "default"))
		return 0;
	else if (!strcasecmp(value, "minimal"))
		return XDF_NEED_MINIMAL;
	else if (!strcasecmp(value, "patience"))
		return XDF_PATIENCE_DIFF;
	else if (!strcasecmp(value, "histogram"))
		return XDF_HISTOGRAM_DIFF;
	return -1;
}

/*
 * These are to give UI layer defaults.
 * The core-level commands such as git-diff-files should
 * never be affected by the setting of diff.renames
 * the user happens to have in the configuration file.
 */
int git_diff_ui_config(const char *var, const char *value, void *cb)
{
	if (!strcmp(var, "diff.color") || !strcmp(var, "color.diff")) {
		diff_use_color_default = git_config_colorbool(var, value);
		return 0;
	}
	if (!strcmp(var, "diff.context")) {
		diff_context_default = git_config_int(var, value);
		if (diff_context_default < 0)
			return -1;
		return 0;
	}
	if (!strcmp(var, "diff.renames")) {
		diff_detect_rename_default = git_config_rename(var, value);
		return 0;
	}
	if (!strcmp(var, "diff.autorefreshindex")) {
		diff_auto_refresh_index = git_config_bool(var, value);
		return 0;
	}
	if (!strcmp(var, "diff.mnemonicprefix")) {
		diff_mnemonic_prefix = git_config_bool(var, value);
		return 0;
	}
	if (!strcmp(var, "diff.noprefix")) {
		diff_no_prefix = git_config_bool(var, value);
		return 0;
	}
	if (!strcmp(var, "diff.statgraphwidth")) {
		diff_stat_graph_width = git_config_int(var, value);
		return 0;
	}
	if (!strcmp(var, "diff.external"))
		return git_config_string(&external_diff_cmd_cfg, var, value);
	if (!strcmp(var, "diff.wordregex"))
		return git_config_string(&diff_word_regex_cfg, var, value);
	if (!strcmp(var, "diff.orderfile"))
		return git_config_pathname(&diff_order_file_cfg, var, value);

	if (!strcmp(var, "diff.ignoresubmodules"))
		handle_ignore_submodules_arg(&default_diff_options, value);

	if (!strcmp(var, "diff.submodule")) {
		if (parse_submodule_params(&default_diff_options, value))
			warning(_("Unknown value for 'diff.submodule' config variable: '%s'"),
				value);
		return 0;
	}

	if (!strcmp(var, "diff.algorithm")) {
		diff_algorithm = parse_algorithm_value(value);
		if (diff_algorithm < 0)
			return -1;
		return 0;
	}

	if (git_color_config(var, value, cb) < 0)
		return -1;

	return git_diff_basic_config(var, value, cb);
}

int git_diff_basic_config(const char *var, const char *value, void *cb)
{
	if (!strcmp(var, "diff.renamelimit")) {
		diff_rename_limit_default = git_config_int(var, value);
		return 0;
	}

	if (userdiff_config(var, value) < 0)
		return -1;

	if (starts_with(var, "diff.color.") || starts_with(var, "color.diff.")) {
		int slot = parse_diff_color_slot(var, 11);
		if (slot < 0)
			return 0;
		if (!value)
			return config_error_nonbool(var);
		color_parse(value, var, diff_colors[slot]);
		return 0;
	}

	/* like GNU diff's --suppress-blank-empty option  */
	if (!strcmp(var, "diff.suppressblankempty") ||
			/* for backwards compatibility */
			!strcmp(var, "diff.suppress-blank-empty")) {
		diff_suppress_blank_empty = git_config_bool(var, value);
		return 0;
	}

	if (!strcmp(var, "diff.dirstat")) {
		struct strbuf errmsg = STRBUF_INIT;
		default_diff_options.dirstat_permille = diff_dirstat_permille_default;
		if (parse_dirstat_params(&default_diff_options, value, &errmsg))
			warning(_("Found errors in 'diff.dirstat' config variable:\n%s"),
				errmsg.buf);
		strbuf_release(&errmsg);
		diff_dirstat_permille_default = default_diff_options.dirstat_permille;
		return 0;
	}

	if (starts_with(var, "submodule."))
		return parse_submodule_config_option(var, value);

	return git_default_config(var, value, cb);
}

static char *quote_two(const char *one, const char *two)
{
	int need_one = quote_c_style(one, NULL, NULL, 1);
	int need_two = quote_c_style(two, NULL, NULL, 1);
	struct strbuf res = STRBUF_INIT;

	if (need_one + need_two) {
		strbuf_addch(&res, '"');
		quote_c_style(one, &res, NULL, 1);
		quote_c_style(two, &res, NULL, 1);
		strbuf_addch(&res, '"');
	} else {
		strbuf_addstr(&res, one);
		strbuf_addstr(&res, two);
	}
	return strbuf_detach(&res, NULL);
}

static const char *external_diff(void)
{
	static const char *external_diff_cmd = NULL;
	static int done_preparing = 0;

	if (done_preparing)
		return external_diff_cmd;
	external_diff_cmd = getenv("GIT_EXTERNAL_DIFF");
	if (!external_diff_cmd)
		external_diff_cmd = external_diff_cmd_cfg;
	done_preparing = 1;
	return external_diff_cmd;
}

static struct diff_tempfile {
	const char *name; /* filename external diff should read from */
	char hex[41];
	char mode[10];
	char tmp_path[PATH_MAX];
} diff_temp[2];

typedef unsigned long (*sane_truncate_fn)(char *line, unsigned long len);

struct emit_callback {
	int color_diff;
	unsigned ws_rule;
	int blank_at_eof_in_preimage;
	int blank_at_eof_in_postimage;
	int lno_in_preimage;
	int lno_in_postimage;
	sane_truncate_fn truncate;
	const char **label_path;
	struct diff_words_data *diff_words;
	struct diff_options *opt;
	int *found_changesp;
	struct strbuf *header;
};

static int count_lines(const char *data, int size)
{
	int count, ch, completely_empty = 1, nl_just_seen = 0;
	count = 0;
	while (0 < size--) {
		ch = *data++;
		if (ch == '\n') {
			count++;
			nl_just_seen = 1;
			completely_empty = 0;
		}
		else {
			nl_just_seen = 0;
			completely_empty = 0;
		}
	}
	if (completely_empty)
		return 0;
	if (!nl_just_seen)
		count++; /* no trailing newline */
	return count;
}

static int fill_mmfile(mmfile_t *mf, struct diff_filespec *one)
{
	if (!DIFF_FILE_VALID(one)) {
		mf->ptr = (char *)""; /* does not matter */
		mf->size = 0;
		return 0;
	}
	else if (diff_populate_filespec(one, 0))
		return -1;

	mf->ptr = one->data;
	mf->size = one->size;
	return 0;
}

/* like fill_mmfile, but only for size, so we can avoid retrieving blob */
static unsigned long diff_filespec_size(struct diff_filespec *one)
{
	if (!DIFF_FILE_VALID(one))
		return 0;
	diff_populate_filespec(one, 1);
	return one->size;
}

static int count_trailing_blank(mmfile_t *mf, unsigned ws_rule)
{
	char *ptr = mf->ptr;
	long size = mf->size;
	int cnt = 0;

	if (!size)
		return cnt;
	ptr += size - 1; /* pointing at the very end */
	if (*ptr != '\n')
		; /* incomplete line */
	else
		ptr--; /* skip the last LF */
	while (mf->ptr < ptr) {
		char *prev_eol;
		for (prev_eol = ptr; mf->ptr <= prev_eol; prev_eol--)
			if (*prev_eol == '\n')
				break;
		if (!ws_blank_line(prev_eol + 1, ptr - prev_eol, ws_rule))
			break;
		cnt++;
		ptr = prev_eol - 1;
	}
	return cnt;
}

static void check_blank_at_eof(mmfile_t *mf1, mmfile_t *mf2,
			       struct emit_callback *ecbdata)
{
	int l1, l2, at;
	unsigned ws_rule = ecbdata->ws_rule;
	l1 = count_trailing_blank(mf1, ws_rule);
	l2 = count_trailing_blank(mf2, ws_rule);
	if (l2 <= l1) {
		ecbdata->blank_at_eof_in_preimage = 0;
		ecbdata->blank_at_eof_in_postimage = 0;
		return;
	}
	at = count_lines(mf1->ptr, mf1->size);
	ecbdata->blank_at_eof_in_preimage = (at - l1) + 1;

	at = count_lines(mf2->ptr, mf2->size);
	ecbdata->blank_at_eof_in_postimage = (at - l2) + 1;
}

static void emit_line_0(struct diff_options *o, const char *set, const char *reset,
			int first, const char *line, int len)
{
	int has_trailing_newline, has_trailing_carriage_return;
	int nofirst;
	FILE *file = o->file;

	fputs(diff_line_prefix(o), file);

	if (len == 0) {
		has_trailing_newline = (first == '\n');
		has_trailing_carriage_return = (!has_trailing_newline &&
						(first == '\r'));
		nofirst = has_trailing_newline || has_trailing_carriage_return;
	} else {
		has_trailing_newline = (len > 0 && line[len-1] == '\n');
		if (has_trailing_newline)
			len--;
		has_trailing_carriage_return = (len > 0 && line[len-1] == '\r');
		if (has_trailing_carriage_return)
			len--;
		nofirst = 0;
	}

	if (len || !nofirst) {
		fputs(set, file);
		if (!nofirst)
			fputc(first, file);
		fwrite(line, len, 1, file);
		fputs(reset, file);
	}
	if (has_trailing_carriage_return)
		fputc('\r', file);
	if (has_trailing_newline)
		fputc('\n', file);
}

static void emit_line(struct diff_options *o, const char *set, const char *reset,
		      const char *line, int len)
{
	emit_line_0(o, set, reset, line[0], line+1, len-1);
}

static int new_blank_line_at_eof(struct emit_callback *ecbdata, const char *line, int len)
{
	if (!((ecbdata->ws_rule & WS_BLANK_AT_EOF) &&
	      ecbdata->blank_at_eof_in_preimage &&
	      ecbdata->blank_at_eof_in_postimage &&
	      ecbdata->blank_at_eof_in_preimage <= ecbdata->lno_in_preimage &&
	      ecbdata->blank_at_eof_in_postimage <= ecbdata->lno_in_postimage))
		return 0;
	return ws_blank_line(line, len, ecbdata->ws_rule);
}

static void emit_add_line(const char *reset,
			  struct emit_callback *ecbdata,
			  const char *line, int len)
{
	const char *ws = diff_get_color(ecbdata->color_diff, DIFF_WHITESPACE);
	const char *set = diff_get_color(ecbdata->color_diff, DIFF_FILE_NEW);

	if (!*ws)
		emit_line_0(ecbdata->opt, set, reset, '+', line, len);
	else if (new_blank_line_at_eof(ecbdata, line, len))
		/* Blank line at EOF - paint '+' as well */
		emit_line_0(ecbdata->opt, ws, reset, '+', line, len);
	else {
		/* Emit just the prefix, then the rest. */
		emit_line_0(ecbdata->opt, set, reset, '+', "", 0);
		ws_check_emit(line, len, ecbdata->ws_rule,
			      ecbdata->opt->file, set, reset, ws);
	}
}

static void emit_hunk_header(struct emit_callback *ecbdata,
			     const char *line, int len)
{
	const char *plain = diff_get_color(ecbdata->color_diff, DIFF_PLAIN);
	const char *frag = diff_get_color(ecbdata->color_diff, DIFF_FRAGINFO);
	const char *func = diff_get_color(ecbdata->color_diff, DIFF_FUNCINFO);
	const char *reset = diff_get_color(ecbdata->color_diff, DIFF_RESET);
	static const char atat[2] = { '@', '@' };
	const char *cp, *ep;
	struct strbuf msgbuf = STRBUF_INIT;
	int org_len = len;
	int i = 1;

	/*
	 * As a hunk header must begin with "@@ -<old>, +<new> @@",
	 * it always is at least 10 bytes long.
	 */
	if (len < 10 ||
	    memcmp(line, atat, 2) ||
	    !(ep = memmem(line + 2, len - 2, atat, 2))) {
		emit_line(ecbdata->opt, plain, reset, line, len);
		return;
	}
	ep += 2; /* skip over @@ */

	/* The hunk header in fraginfo color */
	strbuf_add(&msgbuf, frag, strlen(frag));
	strbuf_add(&msgbuf, line, ep - line);
	strbuf_add(&msgbuf, reset, strlen(reset));

	/*
	 * trailing "\r\n"
	 */
	for ( ; i < 3; i++)
		if (line[len - i] == '\r' || line[len - i] == '\n')
			len--;

	/* blank before the func header */
	for (cp = ep; ep - line < len; ep++)
		if (*ep != ' ' && *ep != '\t')
			break;
	if (ep != cp) {
		strbuf_add(&msgbuf, plain, strlen(plain));
		strbuf_add(&msgbuf, cp, ep - cp);
		strbuf_add(&msgbuf, reset, strlen(reset));
	}

	if (ep < line + len) {
		strbuf_add(&msgbuf, func, strlen(func));
		strbuf_add(&msgbuf, ep, line + len - ep);
		strbuf_add(&msgbuf, reset, strlen(reset));
	}

	strbuf_add(&msgbuf, line + len, org_len - len);
	emit_line(ecbdata->opt, "", "", msgbuf.buf, msgbuf.len);
	strbuf_release(&msgbuf);
}

static struct diff_tempfile *claim_diff_tempfile(void) {
	int i;
	for (i = 0; i < ARRAY_SIZE(diff_temp); i++)
		if (!diff_temp[i].name)
			return diff_temp + i;
	die("BUG: diff is failing to clean up its tempfiles");
}

static int remove_tempfile_installed;

static void remove_tempfile(void)
{
	int i;
	for (i = 0; i < ARRAY_SIZE(diff_temp); i++) {
		if (diff_temp[i].name == diff_temp[i].tmp_path)
			unlink_or_warn(diff_temp[i].name);
		diff_temp[i].name = NULL;
	}
}

static void remove_tempfile_on_signal(int signo)
{
	remove_tempfile();
	sigchain_pop(signo);
	raise(signo);
}

static void print_line_count(FILE *file, int count)
{
	switch (count) {
	case 0:
		fprintf(file, "0,0");
		break;
	case 1:
		fprintf(file, "1");
		break;
	default:
		fprintf(file, "1,%d", count);
		break;
	}
}

static void emit_rewrite_lines(struct emit_callback *ecb,
			       int prefix, const char *data, int size)
{
	const char *endp = NULL;
	static const char *nneof = " No newline at end of file\n";
	const char *old = diff_get_color(ecb->color_diff, DIFF_FILE_OLD);
	const char *reset = diff_get_color(ecb->color_diff, DIFF_RESET);

	while (0 < size) {
		int len;

		endp = memchr(data, '\n', size);
		len = endp ? (endp - data + 1) : size;
		if (prefix != '+') {
			ecb->lno_in_preimage++;
			emit_line_0(ecb->opt, old, reset, '-',
				    data, len);
		} else {
			ecb->lno_in_postimage++;
			emit_add_line(reset, ecb, data, len);
		}
		size -= len;
		data += len;
	}
	if (!endp) {
		const char *plain = diff_get_color(ecb->color_diff,
						   DIFF_PLAIN);
		putc('\n', ecb->opt->file);
		emit_line_0(ecb->opt, plain, reset, '\\',
			    nneof, strlen(nneof));
	}
}

static void emit_rewrite_diff(const char *name_a,
			      const char *name_b,
			      struct diff_filespec *one,
			      struct diff_filespec *two,
			      struct userdiff_driver *textconv_one,
			      struct userdiff_driver *textconv_two,
			      struct diff_options *o)
{
	int lc_a, lc_b;
	const char *name_a_tab, *name_b_tab;
	const char *metainfo = diff_get_color(o->use_color, DIFF_METAINFO);
	const char *fraginfo = diff_get_color(o->use_color, DIFF_FRAGINFO);
	const char *reset = diff_get_color(o->use_color, DIFF_RESET);
	static struct strbuf a_name = STRBUF_INIT, b_name = STRBUF_INIT;
	const char *a_prefix, *b_prefix;
	char *data_one, *data_two;
	size_t size_one, size_two;
	struct emit_callback ecbdata;
	const char *line_prefix = diff_line_prefix(o);

	if (diff_mnemonic_prefix && DIFF_OPT_TST(o, REVERSE_DIFF)) {
		a_prefix = o->b_prefix;
		b_prefix = o->a_prefix;
	} else {
		a_prefix = o->a_prefix;
		b_prefix = o->b_prefix;
	}

	name_a += (*name_a == '/');
	name_b += (*name_b == '/');
	name_a_tab = strchr(name_a, ' ') ? "\t" : "";
	name_b_tab = strchr(name_b, ' ') ? "\t" : "";

	strbuf_reset(&a_name);
	strbuf_reset(&b_name);
	quote_two_c_style(&a_name, a_prefix, name_a, 0);
	quote_two_c_style(&b_name, b_prefix, name_b, 0);

	size_one = fill_textconv(textconv_one, one, &data_one);
	size_two = fill_textconv(textconv_two, two, &data_two);

	memset(&ecbdata, 0, sizeof(ecbdata));
	ecbdata.color_diff = want_color(o->use_color);
	ecbdata.found_changesp = &o->found_changes;
	ecbdata.ws_rule = whitespace_rule(name_b);
	ecbdata.opt = o;
	if (ecbdata.ws_rule & WS_BLANK_AT_EOF) {
		mmfile_t mf1, mf2;
		mf1.ptr = (char *)data_one;
		mf2.ptr = (char *)data_two;
		mf1.size = size_one;
		mf2.size = size_two;
		check_blank_at_eof(&mf1, &mf2, &ecbdata);
	}
	ecbdata.lno_in_preimage = 1;
	ecbdata.lno_in_postimage = 1;

	lc_a = count_lines(data_one, size_one);
	lc_b = count_lines(data_two, size_two);
	fprintf(o->file,
		"%s%s--- %s%s%s\n%s%s+++ %s%s%s\n%s%s@@ -",
		line_prefix, metainfo, a_name.buf, name_a_tab, reset,
		line_prefix, metainfo, b_name.buf, name_b_tab, reset,
		line_prefix, fraginfo);
	if (!o->irreversible_delete)
		print_line_count(o->file, lc_a);
	else
		fprintf(o->file, "?,?");
	fprintf(o->file, " +");
	print_line_count(o->file, lc_b);
	fprintf(o->file, " @@%s\n", reset);
	if (lc_a && !o->irreversible_delete)
		emit_rewrite_lines(&ecbdata, '-', data_one, size_one);
	if (lc_b)
		emit_rewrite_lines(&ecbdata, '+', data_two, size_two);
	if (textconv_one)
		free((char *)data_one);
	if (textconv_two)
		free((char *)data_two);
}

struct diff_words_buffer {
	mmfile_t text;
	long alloc;
	struct diff_words_orig {
		const char *begin, *end;
	} *orig;
	int orig_nr, orig_alloc;
};

static void diff_words_append(char *line, unsigned long len,
		struct diff_words_buffer *buffer)
{
	ALLOC_GROW(buffer->text.ptr, buffer->text.size + len, buffer->alloc);
	line++;
	len--;
	memcpy(buffer->text.ptr + buffer->text.size, line, len);
	buffer->text.size += len;
	buffer->text.ptr[buffer->text.size] = '\0';
}

struct diff_words_style_elem {
	const char *prefix;
	const char *suffix;
	const char *color; /* NULL; filled in by the setup code if
			    * color is enabled */
};

struct diff_words_style {
	enum diff_words_type type;
	struct diff_words_style_elem new, old, ctx;
	const char *newline;
};

static struct diff_words_style diff_words_styles[] = {
	{ DIFF_WORDS_PORCELAIN, {"+", "\n"}, {"-", "\n"}, {" ", "\n"}, "~\n" },
	{ DIFF_WORDS_PLAIN, {"{+", "+}"}, {"[-", "-]"}, {"", ""}, "\n" },
	{ DIFF_WORDS_COLOR, {"", ""}, {"", ""}, {"", ""}, "\n" }
};

struct diff_words_data {
	struct diff_words_buffer minus, plus;
	const char *current_plus;
	int last_minus;
	struct diff_options *opt;
	regex_t *word_regex;
	enum diff_words_type type;
	struct diff_words_style *style;
};

static int fn_out_diff_words_write_helper(FILE *fp,
					  struct diff_words_style_elem *st_el,
					  const char *newline,
					  size_t count, const char *buf,
					  const char *line_prefix)
{
	int print = 0;

	while (count) {
		char *p = memchr(buf, '\n', count);
		if (print)
			fputs(line_prefix, fp);
		if (p != buf) {
			if (st_el->color && fputs(st_el->color, fp) < 0)
				return -1;
			if (fputs(st_el->prefix, fp) < 0 ||
			    fwrite(buf, p ? p - buf : count, 1, fp) != 1 ||
			    fputs(st_el->suffix, fp) < 0)
				return -1;
			if (st_el->color && *st_el->color
			    && fputs(GIT_COLOR_RESET, fp) < 0)
				return -1;
		}
		if (!p)
			return 0;
		if (fputs(newline, fp) < 0)
			return -1;
		count -= p + 1 - buf;
		buf = p + 1;
		print = 1;
	}
	return 0;
}

/*
 * '--color-words' algorithm can be described as:
 *
 *   1. collect a the minus/plus lines of a diff hunk, divided into
 *      minus-lines and plus-lines;
 *
 *   2. break both minus-lines and plus-lines into words and
 *      place them into two mmfile_t with one word for each line;
 *
 *   3. use xdiff to run diff on the two mmfile_t to get the words level diff;
 *
 * And for the common parts of the both file, we output the plus side text.
 * diff_words->current_plus is used to trace the current position of the plus file
 * which printed. diff_words->last_minus is used to trace the last minus word
 * printed.
 *
 * For '--graph' to work with '--color-words', we need to output the graph prefix
 * on each line of color words output. Generally, there are two conditions on
 * which we should output the prefix.
 *
 *   1. diff_words->last_minus == 0 &&
 *      diff_words->current_plus == diff_words->plus.text.ptr
 *
 *      that is: the plus text must start as a new line, and if there is no minus
 *      word printed, a graph prefix must be printed.
 *
 *   2. diff_words->current_plus > diff_words->plus.text.ptr &&
 *      *(diff_words->current_plus - 1) == '\n'
 *
 *      that is: a graph prefix must be printed following a '\n'
 */
static int color_words_output_graph_prefix(struct diff_words_data *diff_words)
{
	if ((diff_words->last_minus == 0 &&
		diff_words->current_plus == diff_words->plus.text.ptr) ||
		(diff_words->current_plus > diff_words->plus.text.ptr &&
		*(diff_words->current_plus - 1) == '\n')) {
		return 1;
	} else {
		return 0;
	}
}

static void fn_out_diff_words_aux(void *priv, char *line, unsigned long len)
{
	struct diff_words_data *diff_words = priv;
	struct diff_words_style *style = diff_words->style;
	int minus_first, minus_len, plus_first, plus_len;
	const char *minus_begin, *minus_end, *plus_begin, *plus_end;
	struct diff_options *opt = diff_words->opt;
	const char *line_prefix;

	if (line[0] != '@' || parse_hunk_header(line, len,
			&minus_first, &minus_len, &plus_first, &plus_len))
		return;

	assert(opt);
	line_prefix = diff_line_prefix(opt);

	/* POSIX requires that first be decremented by one if len == 0... */
	if (minus_len) {
		minus_begin = diff_words->minus.orig[minus_first].begin;
		minus_end =
			diff_words->minus.orig[minus_first + minus_len - 1].end;
	} else
		minus_begin = minus_end =
			diff_words->minus.orig[minus_first].end;

	if (plus_len) {
		plus_begin = diff_words->plus.orig[plus_first].begin;
		plus_end = diff_words->plus.orig[plus_first + plus_len - 1].end;
	} else
		plus_begin = plus_end = diff_words->plus.orig[plus_first].end;

	if (color_words_output_graph_prefix(diff_words)) {
		fputs(line_prefix, diff_words->opt->file);
	}
	if (diff_words->current_plus != plus_begin) {
		fn_out_diff_words_write_helper(diff_words->opt->file,
				&style->ctx, style->newline,
				plus_begin - diff_words->current_plus,
				diff_words->current_plus, line_prefix);
		if (*(plus_begin - 1) == '\n')
			fputs(line_prefix, diff_words->opt->file);
	}
	if (minus_begin != minus_end) {
		fn_out_diff_words_write_helper(diff_words->opt->file,
				&style->old, style->newline,
				minus_end - minus_begin, minus_begin,
				line_prefix);
	}
	if (plus_begin != plus_end) {
		fn_out_diff_words_write_helper(diff_words->opt->file,
				&style->new, style->newline,
				plus_end - plus_begin, plus_begin,
				line_prefix);
	}

	diff_words->current_plus = plus_end;
	diff_words->last_minus = minus_first;
}

/* This function starts looking at *begin, and returns 0 iff a word was found. */
static int find_word_boundaries(mmfile_t *buffer, regex_t *word_regex,
		int *begin, int *end)
{
	if (word_regex && *begin < buffer->size) {
		regmatch_t match[1];
		if (!regexec(word_regex, buffer->ptr + *begin, 1, match, 0)) {
			char *p = memchr(buffer->ptr + *begin + match[0].rm_so,
					'\n', match[0].rm_eo - match[0].rm_so);
			*end = p ? p - buffer->ptr : match[0].rm_eo + *begin;
			*begin += match[0].rm_so;
			return *begin >= *end;
		}
		return -1;
	}

	/* find the next word */
	while (*begin < buffer->size && isspace(buffer->ptr[*begin]))
		(*begin)++;
	if (*begin >= buffer->size)
		return -1;

	/* find the end of the word */
	*end = *begin + 1;
	while (*end < buffer->size && !isspace(buffer->ptr[*end]))
		(*end)++;

	return 0;
}

/*
 * This function splits the words in buffer->text, stores the list with
 * newline separator into out, and saves the offsets of the original words
 * in buffer->orig.
 */
static void diff_words_fill(struct diff_words_buffer *buffer, mmfile_t *out,
		regex_t *word_regex)
{
	int i, j;
	long alloc = 0;

	out->size = 0;
	out->ptr = NULL;

	/* fake an empty "0th" word */
	ALLOC_GROW(buffer->orig, 1, buffer->orig_alloc);
	buffer->orig[0].begin = buffer->orig[0].end = buffer->text.ptr;
	buffer->orig_nr = 1;

	for (i = 0; i < buffer->text.size; i++) {
		if (find_word_boundaries(&buffer->text, word_regex, &i, &j))
			return;

		/* store original boundaries */
		ALLOC_GROW(buffer->orig, buffer->orig_nr + 1,
				buffer->orig_alloc);
		buffer->orig[buffer->orig_nr].begin = buffer->text.ptr + i;
		buffer->orig[buffer->orig_nr].end = buffer->text.ptr + j;
		buffer->orig_nr++;

		/* store one word */
		ALLOC_GROW(out->ptr, out->size + j - i + 1, alloc);
		memcpy(out->ptr + out->size, buffer->text.ptr + i, j - i);
		out->ptr[out->size + j - i] = '\n';
		out->size += j - i + 1;

		i = j - 1;
	}
}

/* this executes the word diff on the accumulated buffers */
static void diff_words_show(struct diff_words_data *diff_words)
{
	xpparam_t xpp;
	xdemitconf_t xecfg;
	mmfile_t minus, plus;
	struct diff_words_style *style = diff_words->style;

	struct diff_options *opt = diff_words->opt;
	const char *line_prefix;

	assert(opt);
	line_prefix = diff_line_prefix(opt);

	/* special case: only removal */
	if (!diff_words->plus.text.size) {
		fputs(line_prefix, diff_words->opt->file);
		fn_out_diff_words_write_helper(diff_words->opt->file,
			&style->old, style->newline,
			diff_words->minus.text.size,
			diff_words->minus.text.ptr, line_prefix);
		diff_words->minus.text.size = 0;
		return;
	}

	diff_words->current_plus = diff_words->plus.text.ptr;
	diff_words->last_minus = 0;

	memset(&xpp, 0, sizeof(xpp));
	memset(&xecfg, 0, sizeof(xecfg));
	diff_words_fill(&diff_words->minus, &minus, diff_words->word_regex);
	diff_words_fill(&diff_words->plus, &plus, diff_words->word_regex);
	xpp.flags = 0;
	/* as only the hunk header will be parsed, we need a 0-context */
	xecfg.ctxlen = 0;
	xdi_diff_outf(&minus, &plus, fn_out_diff_words_aux, diff_words,
		      &xpp, &xecfg);
	free(minus.ptr);
	free(plus.ptr);
	if (diff_words->current_plus != diff_words->plus.text.ptr +
			diff_words->plus.text.size) {
		if (color_words_output_graph_prefix(diff_words))
			fputs(line_prefix, diff_words->opt->file);
		fn_out_diff_words_write_helper(diff_words->opt->file,
			&style->ctx, style->newline,
			diff_words->plus.text.ptr + diff_words->plus.text.size
			- diff_words->current_plus, diff_words->current_plus,
			line_prefix);
	}
	diff_words->minus.text.size = diff_words->plus.text.size = 0;
}

/* In "color-words" mode, show word-diff of words accumulated in the buffer */
static void diff_words_flush(struct emit_callback *ecbdata)
{
	if (ecbdata->diff_words->minus.text.size ||
	    ecbdata->diff_words->plus.text.size)
		diff_words_show(ecbdata->diff_words);
}

static void diff_filespec_load_driver(struct diff_filespec *one)
{
	/* Use already-loaded driver */
	if (one->driver)
		return;

	if (S_ISREG(one->mode))
		one->driver = userdiff_find_by_path(one->path);

	/* Fallback to default settings */
	if (!one->driver)
		one->driver = userdiff_find_by_name("default");
}

static const char *userdiff_word_regex(struct diff_filespec *one)
{
	diff_filespec_load_driver(one);
	return one->driver->word_regex;
}

static void init_diff_words_data(struct emit_callback *ecbdata,
				 struct diff_options *orig_opts,
				 struct diff_filespec *one,
				 struct diff_filespec *two)
{
	int i;
	struct diff_options *o = xmalloc(sizeof(struct diff_options));
	memcpy(o, orig_opts, sizeof(struct diff_options));

	ecbdata->diff_words =
		xcalloc(1, sizeof(struct diff_words_data));
	ecbdata->diff_words->type = o->word_diff;
	ecbdata->diff_words->opt = o;
	if (!o->word_regex)
		o->word_regex = userdiff_word_regex(one);
	if (!o->word_regex)
		o->word_regex = userdiff_word_regex(two);
	if (!o->word_regex)
		o->word_regex = diff_word_regex_cfg;
	if (o->word_regex) {
		ecbdata->diff_words->word_regex = (regex_t *)
			xmalloc(sizeof(regex_t));
		if (regcomp(ecbdata->diff_words->word_regex,
			    o->word_regex,
			    REG_EXTENDED | REG_NEWLINE))
			die ("Invalid regular expression: %s",
			     o->word_regex);
	}
	for (i = 0; i < ARRAY_SIZE(diff_words_styles); i++) {
		if (o->word_diff == diff_words_styles[i].type) {
			ecbdata->diff_words->style =
				&diff_words_styles[i];
			break;
		}
	}
	if (want_color(o->use_color)) {
		struct diff_words_style *st = ecbdata->diff_words->style;
		st->old.color = diff_get_color_opt(o, DIFF_FILE_OLD);
		st->new.color = diff_get_color_opt(o, DIFF_FILE_NEW);
		st->ctx.color = diff_get_color_opt(o, DIFF_PLAIN);
	}
}

static void free_diff_words_data(struct emit_callback *ecbdata)
{
	if (ecbdata->diff_words) {
		diff_words_flush(ecbdata);
		free (ecbdata->diff_words->opt);
		free (ecbdata->diff_words->minus.text.ptr);
		free (ecbdata->diff_words->minus.orig);
		free (ecbdata->diff_words->plus.text.ptr);
		free (ecbdata->diff_words->plus.orig);
		if (ecbdata->diff_words->word_regex) {
			regfree(ecbdata->diff_words->word_regex);
			free(ecbdata->diff_words->word_regex);
		}
		free(ecbdata->diff_words);
		ecbdata->diff_words = NULL;
	}
}

const char *diff_get_color(int diff_use_color, enum color_diff ix)
{
	if (want_color(diff_use_color))
		return diff_colors[ix];
	return "";
}

const char *diff_line_prefix(struct diff_options *opt)
{
	struct strbuf *msgbuf;
	if (!opt->output_prefix)
		return "";

	msgbuf = opt->output_prefix(opt, opt->output_prefix_data);
	return msgbuf->buf;
}

static unsigned long sane_truncate_line(struct emit_callback *ecb, char *line, unsigned long len)
{
	const char *cp;
	unsigned long allot;
	size_t l = len;

	if (ecb->truncate)
		return ecb->truncate(line, len);
	cp = line;
	allot = l;
	while (0 < l) {
		(void) utf8_width(&cp, &l);
		if (!cp)
			break; /* truncated in the middle? */
	}
	return allot - l;
}

static void find_lno(const char *line, struct emit_callback *ecbdata)
{
	const char *p;
	ecbdata->lno_in_preimage = 0;
	ecbdata->lno_in_postimage = 0;
	p = strchr(line, '-');
	if (!p)
		return; /* cannot happen */
	ecbdata->lno_in_preimage = strtol(p + 1, NULL, 10);
	p = strchr(p, '+');
	if (!p)
		return; /* cannot happen */
	ecbdata->lno_in_postimage = strtol(p + 1, NULL, 10);
}

static void fn_out_consume(void *priv, char *line, unsigned long len)
{
	struct emit_callback *ecbdata = priv;
	const char *meta = diff_get_color(ecbdata->color_diff, DIFF_METAINFO);
	const char *plain = diff_get_color(ecbdata->color_diff, DIFF_PLAIN);
	const char *reset = diff_get_color(ecbdata->color_diff, DIFF_RESET);
	struct diff_options *o = ecbdata->opt;
	const char *line_prefix = diff_line_prefix(o);

	if (ecbdata->header) {
		fprintf(ecbdata->opt->file, "%s", ecbdata->header->buf);
		strbuf_reset(ecbdata->header);
		ecbdata->header = NULL;
	}
	*(ecbdata->found_changesp) = 1;

	if (ecbdata->label_path[0]) {
		const char *name_a_tab, *name_b_tab;

		name_a_tab = strchr(ecbdata->label_path[0], ' ') ? "\t" : "";
		name_b_tab = strchr(ecbdata->label_path[1], ' ') ? "\t" : "";

		fprintf(ecbdata->opt->file, "%s%s--- %s%s%s\n",
			line_prefix, meta, ecbdata->label_path[0], reset, name_a_tab);
		fprintf(ecbdata->opt->file, "%s%s+++ %s%s%s\n",
			line_prefix, meta, ecbdata->label_path[1], reset, name_b_tab);
		ecbdata->label_path[0] = ecbdata->label_path[1] = NULL;
	}

	if (diff_suppress_blank_empty
	    && len == 2 && line[0] == ' ' && line[1] == '\n') {
		line[0] = '\n';
		len = 1;
	}

	if (line[0] == '@') {
		if (ecbdata->diff_words)
			diff_words_flush(ecbdata);
		len = sane_truncate_line(ecbdata, line, len);
		find_lno(line, ecbdata);
		emit_hunk_header(ecbdata, line, len);
		if (line[len-1] != '\n')
			putc('\n', ecbdata->opt->file);
		return;
	}

	if (len < 1) {
		emit_line(ecbdata->opt, reset, reset, line, len);
		if (ecbdata->diff_words
		    && ecbdata->diff_words->type == DIFF_WORDS_PORCELAIN)
			fputs("~\n", ecbdata->opt->file);
		return;
	}

	if (ecbdata->diff_words) {
		if (line[0] == '-') {
			diff_words_append(line, len,
					  &ecbdata->diff_words->minus);
			return;
		} else if (line[0] == '+') {
			diff_words_append(line, len,
					  &ecbdata->diff_words->plus);
			return;
		} else if (starts_with(line, "\\ ")) {
			/*
			 * Eat the "no newline at eof" marker as if we
			 * saw a "+" or "-" line with nothing on it,
			 * and return without diff_words_flush() to
			 * defer processing. If this is the end of
			 * preimage, more "+" lines may come after it.
			 */
			return;
		}
		diff_words_flush(ecbdata);
		if (ecbdata->diff_words->type == DIFF_WORDS_PORCELAIN) {
			emit_line(ecbdata->opt, plain, reset, line, len);
			fputs("~\n", ecbdata->opt->file);
		} else {
			/*
			 * Skip the prefix character, if any.  With
			 * diff_suppress_blank_empty, there may be
			 * none.
			 */
			if (line[0] != '\n') {
			      line++;
			      len--;
			}
			emit_line(ecbdata->opt, plain, reset, line, len);
		}
		return;
	}

	if (line[0] != '+') {
		const char *color =
			diff_get_color(ecbdata->color_diff,
				       line[0] == '-' ? DIFF_FILE_OLD : DIFF_PLAIN);
		ecbdata->lno_in_preimage++;
		if (line[0] == ' ')
			ecbdata->lno_in_postimage++;
		emit_line(ecbdata->opt, color, reset, line, len);
	} else {
		ecbdata->lno_in_postimage++;
		emit_add_line(reset, ecbdata, line + 1, len - 1);
	}
}

static char *pprint_rename(const char *a, const char *b)
{
	const char *old = a;
	const char *new = b;
	struct strbuf name = STRBUF_INIT;
	int pfx_length, sfx_length;
	int pfx_adjust_for_slash;
	int len_a = strlen(a);
	int len_b = strlen(b);
	int a_midlen, b_midlen;
	int qlen_a = quote_c_style(a, NULL, NULL, 0);
	int qlen_b = quote_c_style(b, NULL, NULL, 0);

	if (qlen_a || qlen_b) {
		quote_c_style(a, &name, NULL, 0);
		strbuf_addstr(&name, " => ");
		quote_c_style(b, &name, NULL, 0);
		return strbuf_detach(&name, NULL);
	}

	/* Find common prefix */
	pfx_length = 0;
	while (*old && *new && *old == *new) {
		if (*old == '/')
			pfx_length = old - a + 1;
		old++;
		new++;
	}

	/* Find common suffix */
	old = a + len_a;
	new = b + len_b;
	sfx_length = 0;
	/*
	 * If there is a common prefix, it must end in a slash.  In
	 * that case we let this loop run 1 into the prefix to see the
	 * same slash.
	 *
	 * If there is no common prefix, we cannot do this as it would
	 * underrun the input strings.
	 */
	pfx_adjust_for_slash = (pfx_length ? 1 : 0);
	while (a + pfx_length - pfx_adjust_for_slash <= old &&
	       b + pfx_length - pfx_adjust_for_slash <= new &&
	       *old == *new) {
		if (*old == '/')
			sfx_length = len_a - (old - a);
		old--;
		new--;
	}

	/*
	 * pfx{mid-a => mid-b}sfx
	 * {pfx-a => pfx-b}sfx
	 * pfx{sfx-a => sfx-b}
	 * name-a => name-b
	 */
	a_midlen = len_a - pfx_length - sfx_length;
	b_midlen = len_b - pfx_length - sfx_length;
	if (a_midlen < 0)
		a_midlen = 0;
	if (b_midlen < 0)
		b_midlen = 0;

	strbuf_grow(&name, pfx_length + a_midlen + b_midlen + sfx_length + 7);
	if (pfx_length + sfx_length) {
		strbuf_add(&name, a, pfx_length);
		strbuf_addch(&name, '{');
	}
	strbuf_add(&name, a + pfx_length, a_midlen);
	strbuf_addstr(&name, " => ");
	strbuf_add(&name, b + pfx_length, b_midlen);
	if (pfx_length + sfx_length) {
		strbuf_addch(&name, '}');
		strbuf_add(&name, a + len_a - sfx_length, sfx_length);
	}
	return strbuf_detach(&name, NULL);
}

struct diffstat_t {
	int nr;
	int alloc;
	struct diffstat_file {
		char *from_name;
		char *name;
		char *print_name;
		unsigned is_unmerged:1;
		unsigned is_binary:1;
		unsigned is_renamed:1;
		unsigned is_interesting:1;
		uintmax_t added, deleted;
	} **files;
};

static struct diffstat_file *diffstat_add(struct diffstat_t *diffstat,
					  const char *name_a,
					  const char *name_b)
{
	struct diffstat_file *x;
	x = xcalloc(sizeof (*x), 1);
	if (diffstat->nr == diffstat->alloc) {
		diffstat->alloc = alloc_nr(diffstat->alloc);
		diffstat->files = xrealloc(diffstat->files,
				diffstat->alloc * sizeof(x));
	}
	diffstat->files[diffstat->nr++] = x;
	if (name_b) {
		x->from_name = xstrdup(name_a);
		x->name = xstrdup(name_b);
		x->is_renamed = 1;
	}
	else {
		x->from_name = NULL;
		x->name = xstrdup(name_a);
	}
	return x;
}

static void diffstat_consume(void *priv, char *line, unsigned long len)
{
	struct diffstat_t *diffstat = priv;
	struct diffstat_file *x = diffstat->files[diffstat->nr - 1];

	if (line[0] == '+')
		x->added++;
	else if (line[0] == '-')
		x->deleted++;
}

const char mime_boundary_leader[] = "------------";

static int scale_linear(int it, int width, int max_change)
{
	if (!it)
		return 0;
	/*
	 * make sure that at least one '-' or '+' is printed if
	 * there is any change to this path. The easiest way is to
	 * scale linearly as if the alloted width is one column shorter
	 * than it is, and then add 1 to the result.
	 */
	return 1 + (it * (width - 1) / max_change);
}

static void show_name(FILE *file,
		      const char *prefix, const char *name, int len)
{
	fprintf(file, " %s%-*s |", prefix, len, name);
}

static void show_graph(FILE *file, char ch, int cnt, const char *set, const char *reset)
{
	if (cnt <= 0)
		return;
	fprintf(file, "%s", set);
	while (cnt--)
		putc(ch, file);
	fprintf(file, "%s", reset);
}

static void fill_print_name(struct diffstat_file *file)
{
	char *pname;

	if (file->print_name)
		return;

	if (!file->is_renamed) {
		struct strbuf buf = STRBUF_INIT;
		if (quote_c_style(file->name, &buf, NULL, 0)) {
			pname = strbuf_detach(&buf, NULL);
		} else {
			pname = file->name;
			strbuf_release(&buf);
		}
	} else {
		pname = pprint_rename(file->from_name, file->name);
	}
	file->print_name = pname;
}

int print_stat_summary(FILE *fp, int files, int insertions, int deletions)
{
	struct strbuf sb = STRBUF_INIT;
	int ret;

	if (!files) {
		assert(insertions == 0 && deletions == 0);
		return fprintf(fp, "%s\n", " 0 files changed");
	}

	strbuf_addf(&sb,
		    (files == 1) ? " %d file changed" : " %d files changed",
		    files);

	/*
	 * For binary diff, the caller may want to print "x files
	 * changed" with insertions == 0 && deletions == 0.
	 *
	 * Not omitting "0 insertions(+), 0 deletions(-)" in this case
	 * is probably less confusing (i.e skip over "2 files changed
	 * but nothing about added/removed lines? Is this a bug in Git?").
	 */
	if (insertions || deletions == 0) {
		/*
		 * TRANSLATORS: "+" in (+) is a line addition marker;
		 * do not translate it.
		 */
		strbuf_addf(&sb,
			    (insertions == 1) ? ", %d insertion(+)" : ", %d insertions(+)",
			    insertions);
	}

	if (deletions || insertions == 0) {
		/*
		 * TRANSLATORS: "-" in (-) is a line removal marker;
		 * do not translate it.
		 */
		strbuf_addf(&sb,
			    (deletions == 1) ? ", %d deletion(-)" : ", %d deletions(-)",
			    deletions);
	}
	strbuf_addch(&sb, '\n');
	ret = fputs(sb.buf, fp);
	strbuf_release(&sb);
	return ret;
}

static void show_stats(struct diffstat_t *data, struct diff_options *options)
{
	int i, len, add, del, adds = 0, dels = 0;
	uintmax_t max_change = 0, max_len = 0;
	int total_files = data->nr, count;
	int width, name_width, graph_width, number_width = 0, bin_width = 0;
	const char *reset, *add_c, *del_c;
	const char *line_prefix = "";
	int extra_shown = 0;

	if (data->nr == 0)
		return;

	line_prefix = diff_line_prefix(options);
	count = options->stat_count ? options->stat_count : data->nr;

	reset = diff_get_color_opt(options, DIFF_RESET);
	add_c = diff_get_color_opt(options, DIFF_FILE_NEW);
	del_c = diff_get_color_opt(options, DIFF_FILE_OLD);

	/*
	 * Find the longest filename and max number of changes
	 */
	for (i = 0; (i < count) && (i < data->nr); i++) {
		struct diffstat_file *file = data->files[i];
		uintmax_t change = file->added + file->deleted;

		if (!file->is_interesting && (change == 0)) {
			count++; /* not shown == room for one more */
			continue;
		}
		fill_print_name(file);
		len = strlen(file->print_name);
		if (max_len < len)
			max_len = len;

		if (file->is_unmerged) {
			/* "Unmerged" is 8 characters */
			bin_width = bin_width < 8 ? 8 : bin_width;
			continue;
		}
		if (file->is_binary) {
			/* "Bin XXX -> YYY bytes" */
			int w = 14 + decimal_width(file->added)
				+ decimal_width(file->deleted);
			bin_width = bin_width < w ? w : bin_width;
			/* Display change counts aligned with "Bin" */
			number_width = 3;
			continue;
		}

		if (max_change < change)
			max_change = change;
	}
	count = i; /* where we can stop scanning in data->files[] */

	/*
	 * We have width = stat_width or term_columns() columns total.
	 * We want a maximum of min(max_len, stat_name_width) for the name part.
	 * We want a maximum of min(max_change, stat_graph_width) for the +- part.
	 * We also need 1 for " " and 4 + decimal_width(max_change)
	 * for " | NNNN " and one the empty column at the end, altogether
	 * 6 + decimal_width(max_change).
	 *
	 * If there's not enough space, we will use the smaller of
	 * stat_name_width (if set) and 5/8*width for the filename,
	 * and the rest for constant elements + graph part, but no more
	 * than stat_graph_width for the graph part.
	 * (5/8 gives 50 for filename and 30 for the constant parts + graph
	 * for the standard terminal size).
	 *
	 * In other words: stat_width limits the maximum width, and
	 * stat_name_width fixes the maximum width of the filename,
	 * and is also used to divide available columns if there
	 * aren't enough.
	 *
	 * Binary files are displayed with "Bin XXX -> YYY bytes"
	 * instead of the change count and graph. This part is treated
	 * similarly to the graph part, except that it is not
	 * "scaled". If total width is too small to accommodate the
	 * guaranteed minimum width of the filename part and the
	 * separators and this message, this message will "overflow"
	 * making the line longer than the maximum width.
	 */

	if (options->stat_width == -1)
		width = term_columns() - options->output_prefix_length;
	else
		width = options->stat_width ? options->stat_width : 80;
	number_width = decimal_width(max_change) > number_width ?
		decimal_width(max_change) : number_width;

	if (options->stat_graph_width == -1)
		options->stat_graph_width = diff_stat_graph_width;

	/*
	 * Guarantee 3/8*16==6 for the graph part
	 * and 5/8*16==10 for the filename part
	 */
	if (width < 16 + 6 + number_width)
		width = 16 + 6 + number_width;

	/*
	 * First assign sizes that are wanted, ignoring available width.
	 * strlen("Bin XXX -> YYY bytes") == bin_width, and the part
	 * starting from "XXX" should fit in graph_width.
	 */
	graph_width = max_change + 4 > bin_width ? max_change : bin_width - 4;
	if (options->stat_graph_width &&
	    options->stat_graph_width < graph_width)
		graph_width = options->stat_graph_width;

	name_width = (options->stat_name_width > 0 &&
		      options->stat_name_width < max_len) ?
		options->stat_name_width : max_len;

	/*
	 * Adjust adjustable widths not to exceed maximum width
	 */
	if (name_width + number_width + 6 + graph_width > width) {
		if (graph_width > width * 3/8 - number_width - 6) {
			graph_width = width * 3/8 - number_width - 6;
			if (graph_width < 6)
				graph_width = 6;
		}

		if (options->stat_graph_width &&
		    graph_width > options->stat_graph_width)
			graph_width = options->stat_graph_width;
		if (name_width > width - number_width - 6 - graph_width)
			name_width = width - number_width - 6 - graph_width;
		else
			graph_width = width - number_width - 6 - name_width;
	}

	/*
	 * From here name_width is the width of the name area,
	 * and graph_width is the width of the graph area.
	 * max_change is used to scale graph properly.
	 */
	for (i = 0; i < count; i++) {
		const char *prefix = "";
		struct diffstat_file *file = data->files[i];
		char *name = file->print_name;
		uintmax_t added = file->added;
		uintmax_t deleted = file->deleted;
		int name_len;

		if (!file->is_interesting && (added + deleted == 0))
			continue;

		/*
		 * "scale" the filename
		 */
		len = name_width;
		name_len = strlen(name);
		if (name_width < name_len) {
			char *slash;
			prefix = "...";
			len -= 3;
			name += name_len - len;
			slash = strchr(name, '/');
			if (slash)
				name = slash;
		}

		if (file->is_binary) {
			fprintf(options->file, "%s", line_prefix);
			show_name(options->file, prefix, name, len);
			fprintf(options->file, " %*s", number_width, "Bin");
			if (!added && !deleted) {
				putc('\n', options->file);
				continue;
			}
			fprintf(options->file, " %s%"PRIuMAX"%s",
				del_c, deleted, reset);
			fprintf(options->file, " -> ");
			fprintf(options->file, "%s%"PRIuMAX"%s",
				add_c, added, reset);
			fprintf(options->file, " bytes");
			fprintf(options->file, "\n");
			continue;
		}
		else if (file->is_unmerged) {
			fprintf(options->file, "%s", line_prefix);
			show_name(options->file, prefix, name, len);
			fprintf(options->file, " Unmerged\n");
			continue;
		}

		/*
		 * scale the add/delete
		 */
		add = added;
		del = deleted;

		if (graph_width <= max_change) {
			int total = scale_linear(add + del, graph_width, max_change);
			if (total < 2 && add && del)
				/* width >= 2 due to the sanity check */
				total = 2;
			if (add < del) {
				add = scale_linear(add, graph_width, max_change);
				del = total - add;
			} else {
				del = scale_linear(del, graph_width, max_change);
				add = total - del;
			}
		}
		fprintf(options->file, "%s", line_prefix);
		show_name(options->file, prefix, name, len);
		fprintf(options->file, " %*"PRIuMAX"%s",
			number_width, added + deleted,
			added + deleted ? " " : "");
		show_graph(options->file, '+', add, add_c, reset);
		show_graph(options->file, '-', del, del_c, reset);
		fprintf(options->file, "\n");
	}

	for (i = 0; i < data->nr; i++) {
		struct diffstat_file *file = data->files[i];
		uintmax_t added = file->added;
		uintmax_t deleted = file->deleted;

		if (file->is_unmerged ||
		    (!file->is_interesting && (added + deleted == 0))) {
			total_files--;
			continue;
		}

		if (!file->is_binary) {
			adds += added;
			dels += deleted;
		}
		if (i < count)
			continue;
		if (!extra_shown)
			fprintf(options->file, "%s ...\n", line_prefix);
		extra_shown = 1;
	}
	fprintf(options->file, "%s", line_prefix);
	print_stat_summary(options->file, total_files, adds, dels);
}

static void show_shortstats(struct diffstat_t *data, struct diff_options *options)
{
	int i, adds = 0, dels = 0, total_files = data->nr;

	if (data->nr == 0)
		return;

	for (i = 0; i < data->nr; i++) {
		int added = data->files[i]->added;
		int deleted= data->files[i]->deleted;

		if (data->files[i]->is_unmerged ||
		    (!data->files[i]->is_interesting && (added + deleted == 0))) {
			total_files--;
		} else if (!data->files[i]->is_binary) { /* don't count bytes */
			adds += added;
			dels += deleted;
		}
	}
	fprintf(options->file, "%s", diff_line_prefix(options));
	print_stat_summary(options->file, total_files, adds, dels);
}

static void show_numstat(struct diffstat_t *data, struct diff_options *options)
{
	int i;

	if (data->nr == 0)
		return;

	for (i = 0; i < data->nr; i++) {
		struct diffstat_file *file = data->files[i];

		fprintf(options->file, "%s", diff_line_prefix(options));

		if (file->is_binary)
			fprintf(options->file, "-\t-\t");
		else
			fprintf(options->file,
				"%"PRIuMAX"\t%"PRIuMAX"\t",
				file->added, file->deleted);
		if (options->line_termination) {
			fill_print_name(file);
			if (!file->is_renamed)
				write_name_quoted(file->name, options->file,
						  options->line_termination);
			else {
				fputs(file->print_name, options->file);
				putc(options->line_termination, options->file);
			}
		} else {
			if (file->is_renamed) {
				putc('\0', options->file);
				write_name_quoted(file->from_name, options->file, '\0');
			}
			write_name_quoted(file->name, options->file, '\0');
		}
	}
}

struct dirstat_file {
	const char *name;
	unsigned long changed;
};

struct dirstat_dir {
	struct dirstat_file *files;
	int alloc, nr, permille, cumulative;
};

static long gather_dirstat(struct diff_options *opt, struct dirstat_dir *dir,
		unsigned long changed, const char *base, int baselen)
{
	unsigned long this_dir = 0;
	unsigned int sources = 0;
	const char *line_prefix = diff_line_prefix(opt);

	while (dir->nr) {
		struct dirstat_file *f = dir->files;
		int namelen = strlen(f->name);
		unsigned long this;
		char *slash;

		if (namelen < baselen)
			break;
		if (memcmp(f->name, base, baselen))
			break;
		slash = strchr(f->name + baselen, '/');
		if (slash) {
			int newbaselen = slash + 1 - f->name;
			this = gather_dirstat(opt, dir, changed, f->name, newbaselen);
			sources++;
		} else {
			this = f->changed;
			dir->files++;
			dir->nr--;
			sources += 2;
		}
		this_dir += this;
	}

	/*
	 * We don't report dirstat's for
	 *  - the top level
	 *  - or cases where everything came from a single directory
	 *    under this directory (sources == 1).
	 */
	if (baselen && sources != 1) {
		if (this_dir) {
			int permille = this_dir * 1000 / changed;
			if (permille >= dir->permille) {
				fprintf(opt->file, "%s%4d.%01d%% %.*s\n", line_prefix,
					permille / 10, permille % 10, baselen, base);
				if (!dir->cumulative)
					return 0;
			}
		}
	}
	return this_dir;
}

static int dirstat_compare(const void *_a, const void *_b)
{
	const struct dirstat_file *a = _a;
	const struct dirstat_file *b = _b;
	return strcmp(a->name, b->name);
}

static void show_dirstat(struct diff_options *options)
{
	int i;
	unsigned long changed;
	struct dirstat_dir dir;
	struct diff_queue_struct *q = &diff_queued_diff;

	dir.files = NULL;
	dir.alloc = 0;
	dir.nr = 0;
	dir.permille = options->dirstat_permille;
	dir.cumulative = DIFF_OPT_TST(options, DIRSTAT_CUMULATIVE);

	changed = 0;
	for (i = 0; i < q->nr; i++) {
		struct diff_filepair *p = q->queue[i];
		const char *name;
		unsigned long copied, added, damage;
		int content_changed;

		name = p->two->path ? p->two->path : p->one->path;

		if (p->one->sha1_valid && p->two->sha1_valid)
			content_changed = hashcmp(p->one->sha1, p->two->sha1);
		else
			content_changed = 1;

		if (!content_changed) {
			/*
			 * The SHA1 has not changed, so pre-/post-content is
			 * identical. We can therefore skip looking at the
			 * file contents altogether.
			 */
			damage = 0;
			goto found_damage;
		}

		if (DIFF_OPT_TST(options, DIRSTAT_BY_FILE)) {
			/*
			 * In --dirstat-by-file mode, we don't really need to
			 * look at the actual file contents at all.
			 * The fact that the SHA1 changed is enough for us to
			 * add this file to the list of results
			 * (with each file contributing equal damage).
			 */
			damage = 1;
			goto found_damage;
		}

		if (DIFF_FILE_VALID(p->one) && DIFF_FILE_VALID(p->two)) {
			diff_populate_filespec(p->one, 0);
			diff_populate_filespec(p->two, 0);
			diffcore_count_changes(p->one, p->two, NULL, NULL, 0,
					       &copied, &added);
			diff_free_filespec_data(p->one);
			diff_free_filespec_data(p->two);
		} else if (DIFF_FILE_VALID(p->one)) {
			diff_populate_filespec(p->one, 1);
			copied = added = 0;
			diff_free_filespec_data(p->one);
		} else if (DIFF_FILE_VALID(p->two)) {
			diff_populate_filespec(p->two, 1);
			copied = 0;
			added = p->two->size;
			diff_free_filespec_data(p->two);
		} else
			continue;

		/*
		 * Original minus copied is the removed material,
		 * added is the new material.  They are both damages
		 * made to the preimage.
		 * If the resulting damage is zero, we know that
		 * diffcore_count_changes() considers the two entries to
		 * be identical, but since content_changed is true, we
		 * know that there must have been _some_ kind of change,
		 * so we force all entries to have damage > 0.
		 */
		damage = (p->one->size - copied) + added;
		if (!damage)
			damage = 1;

found_damage:
		ALLOC_GROW(dir.files, dir.nr + 1, dir.alloc);
		dir.files[dir.nr].name = name;
		dir.files[dir.nr].changed = damage;
		changed += damage;
		dir.nr++;
	}

	/* This can happen even with many files, if everything was renames */
	if (!changed)
		return;

	/* Show all directories with more than x% of the changes */
	qsort(dir.files, dir.nr, sizeof(dir.files[0]), dirstat_compare);
	gather_dirstat(options, &dir, changed, "", 0);
}

static void show_dirstat_by_line(struct diffstat_t *data, struct diff_options *options)
{
	int i;
	unsigned long changed;
	struct dirstat_dir dir;

	if (data->nr == 0)
		return;

	dir.files = NULL;
	dir.alloc = 0;
	dir.nr = 0;
	dir.permille = options->dirstat_permille;
	dir.cumulative = DIFF_OPT_TST(options, DIRSTAT_CUMULATIVE);

	changed = 0;
	for (i = 0; i < data->nr; i++) {
		struct diffstat_file *file = data->files[i];
		unsigned long damage = file->added + file->deleted;
		if (file->is_binary)
			/*
			 * binary files counts bytes, not lines. Must find some
			 * way to normalize binary bytes vs. textual lines.
			 * The following heuristic assumes that there are 64
			 * bytes per "line".
			 * This is stupid and ugly, but very cheap...
			 */
			damage = (damage + 63) / 64;
		ALLOC_GROW(dir.files, dir.nr + 1, dir.alloc);
		dir.files[dir.nr].name = file->name;
		dir.files[dir.nr].changed = damage;
		changed += damage;
		dir.nr++;
	}

	/* This can happen even with many files, if everything was renames */
	if (!changed)
		return;

	/* Show all directories with more than x% of the changes */
	qsort(dir.files, dir.nr, sizeof(dir.files[0]), dirstat_compare);
	gather_dirstat(options, &dir, changed, "", 0);
}

static void free_diffstat_info(struct diffstat_t *diffstat)
{
	int i;
	for (i = 0; i < diffstat->nr; i++) {
		struct diffstat_file *f = diffstat->files[i];
		if (f->name != f->print_name)
			free(f->print_name);
		free(f->name);
		free(f->from_name);
		free(f);
	}
	free(diffstat->files);
}

struct checkdiff_t {
	const char *filename;
	int lineno;
	int conflict_marker_size;
	struct diff_options *o;
	unsigned ws_rule;
	unsigned status;
};

static int is_conflict_marker(const char *line, int marker_size, unsigned long len)
{
	char firstchar;
	int cnt;

	if (len < marker_size + 1)
		return 0;
	firstchar = line[0];
	switch (firstchar) {
	case '=': case '>': case '<': case '|':
		break;
	default:
		return 0;
	}
	for (cnt = 1; cnt < marker_size; cnt++)
		if (line[cnt] != firstchar)
			return 0;
	/* line[1] thru line[marker_size-1] are same as firstchar */
	if (len < marker_size + 1 || !isspace(line[marker_size]))
		return 0;
	return 1;
}

static void checkdiff_consume(void *priv, char *line, unsigned long len)
{
	struct checkdiff_t *data = priv;
	int marker_size = data->conflict_marker_size;
	const char *ws = diff_get_color(data->o->use_color, DIFF_WHITESPACE);
	const char *reset = diff_get_color(data->o->use_color, DIFF_RESET);
	const char *set = diff_get_color(data->o->use_color, DIFF_FILE_NEW);
	char *err;
	const char *line_prefix;

	assert(data->o);
	line_prefix = diff_line_prefix(data->o);

	if (line[0] == '+') {
		unsigned bad;
		data->lineno++;
		if (is_conflict_marker(line + 1, marker_size, len - 1)) {
			data->status |= 1;
			fprintf(data->o->file,
				"%s%s:%d: leftover conflict marker\n",
				line_prefix, data->filename, data->lineno);
		}
		bad = ws_check(line + 1, len - 1, data->ws_rule);
		if (!bad)
			return;
		data->status |= bad;
		err = whitespace_error_string(bad);
		fprintf(data->o->file, "%s%s:%d: %s.\n",
			line_prefix, data->filename, data->lineno, err);
		free(err);
		emit_line(data->o, set, reset, line, 1);
		ws_check_emit(line + 1, len - 1, data->ws_rule,
			      data->o->file, set, reset, ws);
	} else if (line[0] == ' ') {
		data->lineno++;
	} else if (line[0] == '@') {
		char *plus = strchr(line, '+');
		if (plus)
			data->lineno = strtol(plus, NULL, 10) - 1;
		else
			die("invalid diff");
	}
}

static unsigned char *deflate_it(char *data,
				 unsigned long size,
				 unsigned long *result_size)
{
	int bound;
	unsigned char *deflated;
	git_zstream stream;

	memset(&stream, 0, sizeof(stream));
	git_deflate_init(&stream, zlib_compression_level);
	bound = git_deflate_bound(&stream, size);
	deflated = xmalloc(bound);
	stream.next_out = deflated;
	stream.avail_out = bound;

	stream.next_in = (unsigned char *)data;
	stream.avail_in = size;
	while (git_deflate(&stream, Z_FINISH) == Z_OK)
		; /* nothing */
	git_deflate_end(&stream);
	*result_size = stream.total_out;
	return deflated;
}

static void emit_binary_diff_body(FILE *file, mmfile_t *one, mmfile_t *two,
				  const char *prefix)
{
	void *cp;
	void *delta;
	void *deflated;
	void *data;
	unsigned long orig_size;
	unsigned long delta_size;
	unsigned long deflate_size;
	unsigned long data_size;

	/* We could do deflated delta, or we could do just deflated two,
	 * whichever is smaller.
	 */
	delta = NULL;
	deflated = deflate_it(two->ptr, two->size, &deflate_size);
	if (one->size && two->size) {
		delta = diff_delta(one->ptr, one->size,
				   two->ptr, two->size,
				   &delta_size, deflate_size);
		if (delta) {
			void *to_free = delta;
			orig_size = delta_size;
			delta = deflate_it(delta, delta_size, &delta_size);
			free(to_free);
		}
	}

	if (delta && delta_size < deflate_size) {
		fprintf(file, "%sdelta %lu\n", prefix, orig_size);
		free(deflated);
		data = delta;
		data_size = delta_size;
	}
	else {
		fprintf(file, "%sliteral %lu\n", prefix, two->size);
		free(delta);
		data = deflated;
		data_size = deflate_size;
	}

	/* emit data encoded in base85 */
	cp = data;
	while (data_size) {
		int bytes = (52 < data_size) ? 52 : data_size;
		char line[70];
		data_size -= bytes;
		if (bytes <= 26)
			line[0] = bytes + 'A' - 1;
		else
			line[0] = bytes - 26 + 'a' - 1;
		encode_85(line + 1, cp, bytes);
		cp = (char *) cp + bytes;
		fprintf(file, "%s", prefix);
		fputs(line, file);
		fputc('\n', file);
	}
	fprintf(file, "%s\n", prefix);
	free(data);
}

static void emit_binary_diff(FILE *file, mmfile_t *one, mmfile_t *two,
			     const char *prefix)
{
	fprintf(file, "%sGIT binary patch\n", prefix);
	emit_binary_diff_body(file, one, two, prefix);
	emit_binary_diff_body(file, two, one, prefix);
}

int diff_filespec_is_binary(struct diff_filespec *one)
{
	if (one->is_binary == -1) {
		diff_filespec_load_driver(one);
		if (one->driver->binary != -1)
			one->is_binary = one->driver->binary;
		else {
			if (!one->data && DIFF_FILE_VALID(one))
				diff_populate_filespec(one, 0);
			if (one->data)
				one->is_binary = buffer_is_binary(one->data,
						one->size);
			if (one->is_binary == -1)
				one->is_binary = 0;
		}
	}
	return one->is_binary;
}

static const struct userdiff_funcname *diff_funcname_pattern(struct diff_filespec *one)
{
	diff_filespec_load_driver(one);
	return one->driver->funcname.pattern ? &one->driver->funcname : NULL;
}

void diff_set_mnemonic_prefix(struct diff_options *options, const char *a, const char *b)
{
	if (!options->a_prefix)
		options->a_prefix = a;
	if (!options->b_prefix)
		options->b_prefix = b;
}

struct userdiff_driver *get_textconv(struct diff_filespec *one)
{
	if (!DIFF_FILE_VALID(one))
		return NULL;

	diff_filespec_load_driver(one);
	return userdiff_get_textconv(one->driver);
}

static void builtin_diff(const char *name_a,
			 const char *name_b,
			 struct diff_filespec *one,
			 struct diff_filespec *two,
			 const char *xfrm_msg,
			 int must_show_header,
			 struct diff_options *o,
			 int complete_rewrite)
{
	mmfile_t mf1, mf2;
	const char *lbl[2];
	char *a_one, *b_two;
	const char *meta = diff_get_color_opt(o, DIFF_METAINFO);
	const char *reset = diff_get_color_opt(o, DIFF_RESET);
	const char *a_prefix, *b_prefix;
	struct userdiff_driver *textconv_one = NULL;
	struct userdiff_driver *textconv_two = NULL;
	struct strbuf header = STRBUF_INIT;
	const char *line_prefix = diff_line_prefix(o);

	if (DIFF_OPT_TST(o, SUBMODULE_LOG) &&
			(!one->mode || S_ISGITLINK(one->mode)) &&
			(!two->mode || S_ISGITLINK(two->mode))) {
		const char *del = diff_get_color_opt(o, DIFF_FILE_OLD);
		const char *add = diff_get_color_opt(o, DIFF_FILE_NEW);
		show_submodule_summary(o->file, one->path ? one->path : two->path,
				line_prefix,
				one->sha1, two->sha1, two->dirty_submodule,
				meta, del, add, reset);
		return;
	}

	if (DIFF_OPT_TST(o, ALLOW_TEXTCONV)) {
		textconv_one = get_textconv(one);
		textconv_two = get_textconv(two);
	}

	diff_set_mnemonic_prefix(o, "a/", "b/");
	if (DIFF_OPT_TST(o, REVERSE_DIFF)) {
		a_prefix = o->b_prefix;
		b_prefix = o->a_prefix;
	} else {
		a_prefix = o->a_prefix;
		b_prefix = o->b_prefix;
	}

	/* Never use a non-valid filename anywhere if at all possible */
	name_a = DIFF_FILE_VALID(one) ? name_a : name_b;
	name_b = DIFF_FILE_VALID(two) ? name_b : name_a;

	a_one = quote_two(a_prefix, name_a + (*name_a == '/'));
	b_two = quote_two(b_prefix, name_b + (*name_b == '/'));
	lbl[0] = DIFF_FILE_VALID(one) ? a_one : "/dev/null";
	lbl[1] = DIFF_FILE_VALID(two) ? b_two : "/dev/null";
	strbuf_addf(&header, "%s%sdiff --git %s %s%s\n", line_prefix, meta, a_one, b_two, reset);
	if (lbl[0][0] == '/') {
		/* /dev/null */
		strbuf_addf(&header, "%s%snew file mode %06o%s\n", line_prefix, meta, two->mode, reset);
		if (xfrm_msg)
			strbuf_addstr(&header, xfrm_msg);
		must_show_header = 1;
	}
	else if (lbl[1][0] == '/') {
		strbuf_addf(&header, "%s%sdeleted file mode %06o%s\n", line_prefix, meta, one->mode, reset);
		if (xfrm_msg)
			strbuf_addstr(&header, xfrm_msg);
		must_show_header = 1;
	}
	else {
		if (one->mode != two->mode) {
			strbuf_addf(&header, "%s%sold mode %06o%s\n", line_prefix, meta, one->mode, reset);
			strbuf_addf(&header, "%s%snew mode %06o%s\n", line_prefix, meta, two->mode, reset);
			must_show_header = 1;
		}
		if (xfrm_msg)
			strbuf_addstr(&header, xfrm_msg);

		/*
		 * we do not run diff between different kind
		 * of objects.
		 */
		if ((one->mode ^ two->mode) & S_IFMT)
			goto free_ab_and_return;
		if (complete_rewrite &&
		    (textconv_one || !diff_filespec_is_binary(one)) &&
		    (textconv_two || !diff_filespec_is_binary(two))) {
			fprintf(o->file, "%s", header.buf);
			strbuf_reset(&header);
			emit_rewrite_diff(name_a, name_b, one, two,
						textconv_one, textconv_two, o);
			o->found_changes = 1;
			goto free_ab_and_return;
		}
	}

	if (o->irreversible_delete && lbl[1][0] == '/') {
		fprintf(o->file, "%s", header.buf);
		strbuf_reset(&header);
		goto free_ab_and_return;
	} else if (!DIFF_OPT_TST(o, TEXT) &&
	    ( (!textconv_one && diff_filespec_is_binary(one)) ||
	      (!textconv_two && diff_filespec_is_binary(two)) )) {
		if (fill_mmfile(&mf1, one) < 0 || fill_mmfile(&mf2, two) < 0)
			die("unable to read files to diff");
		/* Quite common confusing case */
		if (mf1.size == mf2.size &&
		    !memcmp(mf1.ptr, mf2.ptr, mf1.size)) {
			if (must_show_header)
				fprintf(o->file, "%s", header.buf);
			goto free_ab_and_return;
		}
		fprintf(o->file, "%s", header.buf);
		strbuf_reset(&header);
		if (DIFF_OPT_TST(o, BINARY))
			emit_binary_diff(o->file, &mf1, &mf2, line_prefix);
		else
			fprintf(o->file, "%sBinary files %s and %s differ\n",
				line_prefix, lbl[0], lbl[1]);
		o->found_changes = 1;
	} else {
		/* Crazy xdl interfaces.. */
		const char *diffopts = getenv("GIT_DIFF_OPTS");
		xpparam_t xpp;
		xdemitconf_t xecfg;
		struct emit_callback ecbdata;
		const struct userdiff_funcname *pe;

		if (must_show_header) {
			fprintf(o->file, "%s", header.buf);
			strbuf_reset(&header);
		}

		mf1.size = fill_textconv(textconv_one, one, &mf1.ptr);
		mf2.size = fill_textconv(textconv_two, two, &mf2.ptr);

		pe = diff_funcname_pattern(one);
		if (!pe)
			pe = diff_funcname_pattern(two);

		memset(&xpp, 0, sizeof(xpp));
		memset(&xecfg, 0, sizeof(xecfg));
		memset(&ecbdata, 0, sizeof(ecbdata));
		ecbdata.label_path = lbl;
		ecbdata.color_diff = want_color(o->use_color);
		ecbdata.found_changesp = &o->found_changes;
		ecbdata.ws_rule = whitespace_rule(name_b);
		if (ecbdata.ws_rule & WS_BLANK_AT_EOF)
			check_blank_at_eof(&mf1, &mf2, &ecbdata);
		ecbdata.opt = o;
		ecbdata.header = header.len ? &header : NULL;
		xpp.flags = o->xdl_opts;
		xecfg.ctxlen = o->context;
		xecfg.interhunkctxlen = o->interhunkcontext;
		xecfg.flags = XDL_EMIT_FUNCNAMES;
		if (DIFF_OPT_TST(o, FUNCCONTEXT))
			xecfg.flags |= XDL_EMIT_FUNCCONTEXT;
		if (pe)
			xdiff_set_find_func(&xecfg, pe->pattern, pe->cflags);
		if (!diffopts)
			;
		else if (starts_with(diffopts, "--unified="))
			xecfg.ctxlen = strtoul(diffopts + 10, NULL, 10);
		else if (starts_with(diffopts, "-u"))
			xecfg.ctxlen = strtoul(diffopts + 2, NULL, 10);
		if (o->word_diff)
			init_diff_words_data(&ecbdata, o, one, two);
		xdi_diff_outf(&mf1, &mf2, fn_out_consume, &ecbdata,
			      &xpp, &xecfg);
		if (o->word_diff)
			free_diff_words_data(&ecbdata);
		if (textconv_one)
			free(mf1.ptr);
		if (textconv_two)
			free(mf2.ptr);
		xdiff_clear_find_func(&xecfg);
	}

 free_ab_and_return:
	strbuf_release(&header);
	diff_free_filespec_data(one);
	diff_free_filespec_data(two);
	free(a_one);
	free(b_two);
	return;
}

static void builtin_diffstat(const char *name_a, const char *name_b,
			     struct diff_filespec *one,
			     struct diff_filespec *two,
			     struct diffstat_t *diffstat,
			     struct diff_options *o,
			     struct diff_filepair *p)
{
	mmfile_t mf1, mf2;
	struct diffstat_file *data;
	int same_contents;
	int complete_rewrite = 0;

	if (!DIFF_PAIR_UNMERGED(p)) {
		if (p->status == DIFF_STATUS_MODIFIED && p->score)
			complete_rewrite = 1;
	}

	data = diffstat_add(diffstat, name_a, name_b);
	data->is_interesting = p->status != DIFF_STATUS_UNKNOWN;

	if (!one || !two) {
		data->is_unmerged = 1;
		return;
	}

	same_contents = !hashcmp(one->sha1, two->sha1);

	if (diff_filespec_is_binary(one) || diff_filespec_is_binary(two)) {
		data->is_binary = 1;
		if (same_contents) {
			data->added = 0;
			data->deleted = 0;
		} else {
			data->added = diff_filespec_size(two);
			data->deleted = diff_filespec_size(one);
		}
	}

	else if (complete_rewrite) {
		diff_populate_filespec(one, 0);
		diff_populate_filespec(two, 0);
		data->deleted = count_lines(one->data, one->size);
		data->added = count_lines(two->data, two->size);
	}

	else if (!same_contents) {
		/* Crazy xdl interfaces.. */
		xpparam_t xpp;
		xdemitconf_t xecfg;

		if (fill_mmfile(&mf1, one) < 0 || fill_mmfile(&mf2, two) < 0)
			die("unable to read files to diff");

		memset(&xpp, 0, sizeof(xpp));
		memset(&xecfg, 0, sizeof(xecfg));
		xpp.flags = o->xdl_opts;
		xecfg.ctxlen = o->context;
		xecfg.interhunkctxlen = o->interhunkcontext;
		xdi_diff_outf(&mf1, &mf2, diffstat_consume, diffstat,
			      &xpp, &xecfg);
	}

	diff_free_filespec_data(one);
	diff_free_filespec_data(two);
}

static void builtin_checkdiff(const char *name_a, const char *name_b,
			      const char *attr_path,
			      struct diff_filespec *one,
			      struct diff_filespec *two,
			      struct diff_options *o)
{
	mmfile_t mf1, mf2;
	struct checkdiff_t data;

	if (!two)
		return;

	memset(&data, 0, sizeof(data));
	data.filename = name_b ? name_b : name_a;
	data.lineno = 0;
	data.o = o;
	data.ws_rule = whitespace_rule(attr_path);
	data.conflict_marker_size = ll_merge_marker_size(attr_path);

	if (fill_mmfile(&mf1, one) < 0 || fill_mmfile(&mf2, two) < 0)
		die("unable to read files to diff");

	/*
	 * All the other codepaths check both sides, but not checking
	 * the "old" side here is deliberate.  We are checking the newly
	 * introduced changes, and as long as the "new" side is text, we
	 * can and should check what it introduces.
	 */
	if (diff_filespec_is_binary(two))
		goto free_and_return;
	else {
		/* Crazy xdl interfaces.. */
		xpparam_t xpp;
		xdemitconf_t xecfg;

		memset(&xpp, 0, sizeof(xpp));
		memset(&xecfg, 0, sizeof(xecfg));
		xecfg.ctxlen = 1; /* at least one context line */
		xpp.flags = 0;
		xdi_diff_outf(&mf1, &mf2, checkdiff_consume, &data,
			      &xpp, &xecfg);

		if (data.ws_rule & WS_BLANK_AT_EOF) {
			struct emit_callback ecbdata;
			int blank_at_eof;

			ecbdata.ws_rule = data.ws_rule;
			check_blank_at_eof(&mf1, &mf2, &ecbdata);
			blank_at_eof = ecbdata.blank_at_eof_in_postimage;

			if (blank_at_eof) {
				static char *err;
				if (!err)
					err = whitespace_error_string(WS_BLANK_AT_EOF);
				fprintf(o->file, "%s:%d: %s.\n",
					data.filename, blank_at_eof, err);
				data.status = 1; /* report errors */
			}
		}
	}
 free_and_return:
	diff_free_filespec_data(one);
	diff_free_filespec_data(two);
	if (data.status)
		DIFF_OPT_SET(o, CHECK_FAILED);
}

struct diff_filespec *alloc_filespec(const char *path)
{
	int namelen = strlen(path);
	struct diff_filespec *spec = xmalloc(sizeof(*spec) + namelen + 1);

	memset(spec, 0, sizeof(*spec));
	spec->path = (char *)(spec + 1);
	memcpy(spec->path, path, namelen+1);
	spec->count = 1;
	spec->is_binary = -1;
	return spec;
}

void free_filespec(struct diff_filespec *spec)
{
	if (!--spec->count) {
		diff_free_filespec_data(spec);
		free(spec);
	}
}

void fill_filespec(struct diff_filespec *spec, const unsigned char *sha1,
		   int sha1_valid, unsigned short mode)
{
	if (mode) {
		spec->mode = canon_mode(mode);
		hashcpy(spec->sha1, sha1);
		spec->sha1_valid = sha1_valid;
	}
}

/*
 * Given a name and sha1 pair, if the index tells us the file in
 * the work tree has that object contents, return true, so that
 * prepare_temp_file() does not have to inflate and extract.
 */
static int reuse_worktree_file(const char *name, const unsigned char *sha1, int want_file)
{
	const struct cache_entry *ce;
	struct stat st;
	int pos, len;

	/*
	 * We do not read the cache ourselves here, because the
	 * benchmark with my previous version that always reads cache
	 * shows that it makes things worse for diff-tree comparing
	 * two linux-2.6 kernel trees in an already checked out work
	 * tree.  This is because most diff-tree comparisons deal with
	 * only a small number of files, while reading the cache is
	 * expensive for a large project, and its cost outweighs the
	 * savings we get by not inflating the object to a temporary
	 * file.  Practically, this code only helps when we are used
	 * by diff-cache --cached, which does read the cache before
	 * calling us.
	 */
	if (!active_cache)
		return 0;

	/* We want to avoid the working directory if our caller
	 * doesn't need the data in a normal file, this system
	 * is rather slow with its stat/open/mmap/close syscalls,
	 * and the object is contained in a pack file.  The pack
	 * is probably already open and will be faster to obtain
	 * the data through than the working directory.  Loose
	 * objects however would tend to be slower as they need
	 * to be individually opened and inflated.
	 */
	if (!FAST_WORKING_DIRECTORY && !want_file && has_sha1_pack(sha1))
		return 0;

	len = strlen(name);
	pos = cache_name_pos(name, len);
	if (pos < 0)
		return 0;
	ce = active_cache[pos];

	/*
	 * This is not the sha1 we are looking for, or
	 * unreusable because it is not a regular file.
	 */
	if (hashcmp(sha1, ce->sha1) || !S_ISREG(ce->ce_mode))
		return 0;

	/*
	 * If ce is marked as "assume unchanged", there is no
	 * guarantee that work tree matches what we are looking for.
	 */
	if ((ce->ce_flags & CE_VALID) || ce_skip_worktree(ce))
		return 0;

	/*
	 * If ce matches the file in the work tree, we can reuse it.
	 */
	if (ce_uptodate(ce) ||
	    (!lstat(name, &st) && !ce_match_stat(ce, &st, 0)))
		return 1;

	return 0;
}

static int diff_populate_gitlink(struct diff_filespec *s, int size_only)
{
	int len;
	char *data = xmalloc(100), *dirty = "";

	/* Are we looking at the work tree? */
	if (s->dirty_submodule)
		dirty = "-dirty";

	len = snprintf(data, 100,
		       "Subproject commit %s%s\n", sha1_to_hex(s->sha1), dirty);
	s->data = data;
	s->size = len;
	s->should_free = 1;
	if (size_only) {
		s->data = NULL;
		free(data);
	}
	return 0;
}

/*
 * While doing rename detection and pickaxe operation, we may need to
 * grab the data for the blob (or file) for our own in-core comparison.
 * diff_filespec has data and size fields for this purpose.
 */
int diff_populate_filespec(struct diff_filespec *s, int size_only)
{
	int err = 0;
	/*
	 * demote FAIL to WARN to allow inspecting the situation
	 * instead of refusing.
	 */
	enum safe_crlf crlf_warn = (safe_crlf == SAFE_CRLF_FAIL
				    ? SAFE_CRLF_WARN
				    : safe_crlf);

	if (!DIFF_FILE_VALID(s))
		die("internal error: asking to populate invalid file.");
	if (S_ISDIR(s->mode))
		return -1;

	if (s->data)
		return 0;

	if (size_only && 0 < s->size)
		return 0;

	if (S_ISGITLINK(s->mode))
		return diff_populate_gitlink(s, size_only);

	if (!s->sha1_valid ||
	    reuse_worktree_file(s->path, s->sha1, 0)) {
		struct strbuf buf = STRBUF_INIT;
		struct stat st;
		int fd;

		if (lstat(s->path, &st) < 0) {
			if (errno == ENOENT) {
			err_empty:
				err = -1;
			empty:
				s->data = (char *)"";
				s->size = 0;
				return err;
			}
		}
		s->size = xsize_t(st.st_size);
		if (!s->size)
			goto empty;
		if (S_ISLNK(st.st_mode)) {
			struct strbuf sb = STRBUF_INIT;

			if (strbuf_readlink(&sb, s->path, s->size))
				goto err_empty;
			s->size = sb.len;
			s->data = strbuf_detach(&sb, NULL);
			s->should_free = 1;
			return 0;
		}
		if (size_only)
			return 0;
		fd = open(s->path, O_RDONLY);
		if (fd < 0)
			goto err_empty;
		s->data = xmmap(NULL, s->size, PROT_READ, MAP_PRIVATE, fd, 0);
		close(fd);
		s->should_munmap = 1;

		/*
		 * Convert from working tree format to canonical git format
		 */
		if (convert_to_git(s->path, s->data, s->size, &buf, crlf_warn)) {
			size_t size = 0;
			munmap(s->data, s->size);
			s->should_munmap = 0;
			s->data = strbuf_detach(&buf, &size);
			s->size = size;
			s->should_free = 1;
		}
	}
	else {
		enum object_type type;
		if (size_only) {
			type = sha1_object_info(s->sha1, &s->size);
			if (type < 0)
				die("unable to read %s", sha1_to_hex(s->sha1));
		} else {
			s->data = read_sha1_file(s->sha1, &type, &s->size);
			if (!s->data)
				die("unable to read %s", sha1_to_hex(s->sha1));
			s->should_free = 1;
		}
	}
	return 0;
}

void diff_free_filespec_blob(struct diff_filespec *s)
{
	if (s->should_free)
		free(s->data);
	else if (s->should_munmap)
		munmap(s->data, s->size);

	if (s->should_free || s->should_munmap) {
		s->should_free = s->should_munmap = 0;
		s->data = NULL;
	}
}

void diff_free_filespec_data(struct diff_filespec *s)
{
	diff_free_filespec_blob(s);
	free(s->cnt_data);
	s->cnt_data = NULL;
}

static void prep_temp_blob(const char *path, struct diff_tempfile *temp,
			   void *blob,
			   unsigned long size,
			   const unsigned char *sha1,
			   int mode)
{
	int fd;
	struct strbuf buf = STRBUF_INIT;
	struct strbuf template = STRBUF_INIT;
	char *path_dup = xstrdup(path);
	const char *base = basename(path_dup);

	/* Generate "XXXXXX_basename.ext" */
	strbuf_addstr(&template, "XXXXXX_");
	strbuf_addstr(&template, base);

	fd = git_mkstemps(temp->tmp_path, PATH_MAX, template.buf,
			strlen(base) + 1);
	if (fd < 0)
		die_errno("unable to create temp-file");
	if (convert_to_working_tree(path,
			(const char *)blob, (size_t)size, &buf)) {
		blob = buf.buf;
		size = buf.len;
	}
	if (write_in_full(fd, blob, size) != size)
		die_errno("unable to write temp-file");
	close(fd);
	temp->name = temp->tmp_path;
	strcpy(temp->hex, sha1_to_hex(sha1));
	temp->hex[40] = 0;
	sprintf(temp->mode, "%06o", mode);
	strbuf_release(&buf);
	strbuf_release(&template);
	free(path_dup);
}

static struct diff_tempfile *prepare_temp_file(const char *name,
		struct diff_filespec *one)
{
	struct diff_tempfile *temp = claim_diff_tempfile();

	if (!DIFF_FILE_VALID(one)) {
	not_a_valid_file:
		/* A '-' entry produces this for file-2, and
		 * a '+' entry produces this for file-1.
		 */
		temp->name = "/dev/null";
		strcpy(temp->hex, ".");
		strcpy(temp->mode, ".");
		return temp;
	}

	if (!remove_tempfile_installed) {
		atexit(remove_tempfile);
		sigchain_push_common(remove_tempfile_on_signal);
		remove_tempfile_installed = 1;
	}

	if (!one->sha1_valid ||
	    reuse_worktree_file(name, one->sha1, 1)) {
		struct stat st;
		if (lstat(name, &st) < 0) {
			if (errno == ENOENT)
				goto not_a_valid_file;
			die_errno("stat(%s)", name);
		}
		if (S_ISLNK(st.st_mode)) {
			struct strbuf sb = STRBUF_INIT;
			if (strbuf_readlink(&sb, name, st.st_size) < 0)
				die_errno("readlink(%s)", name);
			prep_temp_blob(name, temp, sb.buf, sb.len,
				       (one->sha1_valid ?
					one->sha1 : null_sha1),
				       (one->sha1_valid ?
					one->mode : S_IFLNK));
			strbuf_release(&sb);
		}
		else {
			/* we can borrow from the file in the work tree */
			temp->name = name;
			if (!one->sha1_valid)
				strcpy(temp->hex, sha1_to_hex(null_sha1));
			else
				strcpy(temp->hex, sha1_to_hex(one->sha1));
			/* Even though we may sometimes borrow the
			 * contents from the work tree, we always want
			 * one->mode.  mode is trustworthy even when
			 * !(one->sha1_valid), as long as
			 * DIFF_FILE_VALID(one).
			 */
			sprintf(temp->mode, "%06o", one->mode);
		}
		return temp;
	}
	else {
		if (diff_populate_filespec(one, 0))
			die("cannot read data blob for %s", one->path);
		prep_temp_blob(name, temp, one->data, one->size,
			       one->sha1, one->mode);
	}
	return temp;
}

/* An external diff command takes:
 *
 * diff-cmd name infile1 infile1-sha1 infile1-mode \
 *               infile2 infile2-sha1 infile2-mode [ rename-to ]
 *
 */
static void run_external_diff(const char *pgm,
			      const char *name,
			      const char *other,
			      struct diff_filespec *one,
			      struct diff_filespec *two,
			      const char *xfrm_msg,
			      int complete_rewrite,
			      struct diff_options *o)
{
	const char *spawn_arg[10];
	int retval;
	const char **arg = &spawn_arg[0];
	struct diff_queue_struct *q = &diff_queued_diff;
	const char *env[3] = { NULL };
	char env_counter[50];
	char env_total[50];

	if (one && two) {
		struct diff_tempfile *temp_one, *temp_two;
		const char *othername = (other ? other : name);
		temp_one = prepare_temp_file(name, one);
		temp_two = prepare_temp_file(othername, two);
		*arg++ = pgm;
		*arg++ = name;
		*arg++ = temp_one->name;
		*arg++ = temp_one->hex;
		*arg++ = temp_one->mode;
		*arg++ = temp_two->name;
		*arg++ = temp_two->hex;
		*arg++ = temp_two->mode;
		if (other) {
			*arg++ = other;
			*arg++ = xfrm_msg;
		}
	} else {
		*arg++ = pgm;
		*arg++ = name;
	}
	*arg = NULL;
	fflush(NULL);

	env[0] = env_counter;
	snprintf(env_counter, sizeof(env_counter), "GIT_DIFF_PATH_COUNTER=%d",
		 ++o->diff_path_counter);
	env[1] = env_total;
	snprintf(env_total, sizeof(env_total), "GIT_DIFF_PATH_TOTAL=%d", q->nr);

	retval = run_command_v_opt_cd_env(spawn_arg, RUN_USING_SHELL, NULL, env);
	remove_tempfile();
	if (retval) {
		fprintf(stderr, "external diff died, stopping at %s.\n", name);
		exit(1);
	}
}

static int similarity_index(struct diff_filepair *p)
{
	return p->score * 100 / MAX_SCORE;
}

static void fill_metainfo(struct strbuf *msg,
			  const char *name,
			  const char *other,
			  struct diff_filespec *one,
			  struct diff_filespec *two,
			  struct diff_options *o,
			  struct diff_filepair *p,
			  int *must_show_header,
			  int use_color)
{
	const char *set = diff_get_color(use_color, DIFF_METAINFO);
	const char *reset = diff_get_color(use_color, DIFF_RESET);
	const char *line_prefix = diff_line_prefix(o);

	*must_show_header = 1;
	strbuf_init(msg, PATH_MAX * 2 + 300);
	switch (p->status) {
	case DIFF_STATUS_COPIED:
		strbuf_addf(msg, "%s%ssimilarity index %d%%",
			    line_prefix, set, similarity_index(p));
		strbuf_addf(msg, "%s\n%s%scopy from ",
			    reset,  line_prefix, set);
		quote_c_style(name, msg, NULL, 0);
		strbuf_addf(msg, "%s\n%s%scopy to ", reset, line_prefix, set);
		quote_c_style(other, msg, NULL, 0);
		strbuf_addf(msg, "%s\n", reset);
		break;
	case DIFF_STATUS_RENAMED:
		strbuf_addf(msg, "%s%ssimilarity index %d%%",
			    line_prefix, set, similarity_index(p));
		strbuf_addf(msg, "%s\n%s%srename from ",
			    reset, line_prefix, set);
		quote_c_style(name, msg, NULL, 0);
		strbuf_addf(msg, "%s\n%s%srename to ",
			    reset, line_prefix, set);
		quote_c_style(other, msg, NULL, 0);
		strbuf_addf(msg, "%s\n", reset);
		break;
	case DIFF_STATUS_MODIFIED:
		if (p->score) {
			strbuf_addf(msg, "%s%sdissimilarity index %d%%%s\n",
				    line_prefix,
				    set, similarity_index(p), reset);
			break;
		}
		/* fallthru */
	default:
		*must_show_header = 0;
	}
	if (one && two && hashcmp(one->sha1, two->sha1)) {
		int abbrev = DIFF_OPT_TST(o, FULL_INDEX) ? 40 : DEFAULT_ABBREV;

		if (DIFF_OPT_TST(o, BINARY)) {
			mmfile_t mf;
			if ((!fill_mmfile(&mf, one) && diff_filespec_is_binary(one)) ||
			    (!fill_mmfile(&mf, two) && diff_filespec_is_binary(two)))
				abbrev = 40;
		}
		strbuf_addf(msg, "%s%sindex %s..", line_prefix, set,
			    find_unique_abbrev(one->sha1, abbrev));
		strbuf_addstr(msg, find_unique_abbrev(two->sha1, abbrev));
		if (one->mode == two->mode)
			strbuf_addf(msg, " %06o", one->mode);
		strbuf_addf(msg, "%s\n", reset);
	}
}

static void run_diff_cmd(const char *pgm,
			 const char *name,
			 const char *other,
			 const char *attr_path,
			 struct diff_filespec *one,
			 struct diff_filespec *two,
			 struct strbuf *msg,
			 struct diff_options *o,
			 struct diff_filepair *p)
{
	const char *xfrm_msg = NULL;
	int complete_rewrite = (p->status == DIFF_STATUS_MODIFIED) && p->score;
	int must_show_header = 0;


	if (DIFF_OPT_TST(o, ALLOW_EXTERNAL)) {
		struct userdiff_driver *drv = userdiff_find_by_path(attr_path);
		if (drv && drv->external)
			pgm = drv->external;
	}

	if (msg) {
		/*
		 * don't use colors when the header is intended for an
		 * external diff driver
		 */
		fill_metainfo(msg, name, other, one, two, o, p,
			      &must_show_header,
			      want_color(o->use_color) && !pgm);
		xfrm_msg = msg->len ? msg->buf : NULL;
	}

	if (pgm) {
		run_external_diff(pgm, name, other, one, two, xfrm_msg,
				  complete_rewrite, o);
		return;
	}
	if (one && two)
		builtin_diff(name, other ? other : name,
			     one, two, xfrm_msg, must_show_header,
			     o, complete_rewrite);
	else
		fprintf(o->file, "* Unmerged path %s\n", name);
}

static void diff_fill_sha1_info(struct diff_filespec *one)
{
	if (DIFF_FILE_VALID(one)) {
		if (!one->sha1_valid) {
			struct stat st;
			if (one->is_stdin) {
				hashcpy(one->sha1, null_sha1);
				return;
			}
			if (lstat(one->path, &st) < 0)
				die_errno("stat '%s'", one->path);
			if (index_path(one->sha1, one->path, &st, 0))
				die("cannot hash %s", one->path);
		}
	}
	else
		hashclr(one->sha1);
}

static void strip_prefix(int prefix_length, const char **namep, const char **otherp)
{
	/* Strip the prefix but do not molest /dev/null and absolute paths */
	if (*namep && **namep != '/') {
		*namep += prefix_length;
		if (**namep == '/')
			++*namep;
	}
	if (*otherp && **otherp != '/') {
		*otherp += prefix_length;
		if (**otherp == '/')
			++*otherp;
	}
}

static void run_diff(struct diff_filepair *p, struct diff_options *o)
{
	const char *pgm = external_diff();
	struct strbuf msg;
	struct diff_filespec *one = p->one;
	struct diff_filespec *two = p->two;
	const char *name;
	const char *other;
	const char *attr_path;

	name  = p->one->path;
	other = (strcmp(name, p->two->path) ? p->two->path : NULL);
	attr_path = name;
	if (o->prefix_length)
		strip_prefix(o->prefix_length, &name, &other);

	if (!DIFF_OPT_TST(o, ALLOW_EXTERNAL))
		pgm = NULL;

	if (DIFF_PAIR_UNMERGED(p)) {
		run_diff_cmd(pgm, name, NULL, attr_path,
			     NULL, NULL, NULL, o, p);
		return;
	}

	diff_fill_sha1_info(one);
	diff_fill_sha1_info(two);

	if (!pgm &&
	    DIFF_FILE_VALID(one) && DIFF_FILE_VALID(two) &&
	    (S_IFMT & one->mode) != (S_IFMT & two->mode)) {
		/*
		 * a filepair that changes between file and symlink
		 * needs to be split into deletion and creation.
		 */
		struct diff_filespec *null = alloc_filespec(two->path);
		run_diff_cmd(NULL, name, other, attr_path,
			     one, null, &msg, o, p);
		free(null);
		strbuf_release(&msg);

		null = alloc_filespec(one->path);
		run_diff_cmd(NULL, name, other, attr_path,
			     null, two, &msg, o, p);
		free(null);
	}
	else
		run_diff_cmd(pgm, name, other, attr_path,
			     one, two, &msg, o, p);

	strbuf_release(&msg);
}

static void run_diffstat(struct diff_filepair *p, struct diff_options *o,
			 struct diffstat_t *diffstat)
{
	const char *name;
	const char *other;

	if (DIFF_PAIR_UNMERGED(p)) {
		/* unmerged */
		builtin_diffstat(p->one->path, NULL, NULL, NULL, diffstat, o, p);
		return;
	}

	name = p->one->path;
	other = (strcmp(name, p->two->path) ? p->two->path : NULL);

	if (o->prefix_length)
		strip_prefix(o->prefix_length, &name, &other);

	diff_fill_sha1_info(p->one);
	diff_fill_sha1_info(p->two);

	builtin_diffstat(name, other, p->one, p->two, diffstat, o, p);
}

static void run_checkdiff(struct diff_filepair *p, struct diff_options *o)
{
	const char *name;
	const char *other;
	const char *attr_path;

	if (DIFF_PAIR_UNMERGED(p)) {
		/* unmerged */
		return;
	}

	name = p->one->path;
	other = (strcmp(name, p->two->path) ? p->two->path : NULL);
	attr_path = other ? other : name;

	if (o->prefix_length)
		strip_prefix(o->prefix_length, &name, &other);

	diff_fill_sha1_info(p->one);
	diff_fill_sha1_info(p->two);

	builtin_checkdiff(name, other, attr_path, p->one, p->two, o);
}

void diff_setup(struct diff_options *options)
{
	memcpy(options, &default_diff_options, sizeof(*options));

	options->file = stdout;

	options->line_termination = '\n';
	options->break_opt = -1;
	options->rename_limit = -1;
	options->dirstat_permille = diff_dirstat_permille_default;
	options->context = diff_context_default;
	DIFF_OPT_SET(options, RENAME_EMPTY);

	options->change = diff_change;
	options->add_remove = diff_addremove;
	options->use_color = diff_use_color_default;
	options->detect_rename = diff_detect_rename_default;
	options->xdl_opts |= diff_algorithm;

	options->orderfile = diff_order_file_cfg;

	if (diff_no_prefix) {
		options->a_prefix = options->b_prefix = "";
	} else if (!diff_mnemonic_prefix) {
		options->a_prefix = "a/";
		options->b_prefix = "b/";
	}
}

void diff_setup_done(struct diff_options *options)
{
	int count = 0;

	if (options->set_default)
		options->set_default(options);

	if (options->output_format & DIFF_FORMAT_NAME)
		count++;
	if (options->output_format & DIFF_FORMAT_NAME_STATUS)
		count++;
	if (options->output_format & DIFF_FORMAT_CHECKDIFF)
		count++;
	if (options->output_format & DIFF_FORMAT_NO_OUTPUT)
		count++;
	if (count > 1)
		die("--name-only, --name-status, --check and -s are mutually exclusive");

	/*
	 * Most of the time we can say "there are changes"
	 * only by checking if there are changed paths, but
	 * --ignore-whitespace* options force us to look
	 * inside contents.
	 */

	if (DIFF_XDL_TST(options, IGNORE_WHITESPACE) ||
	    DIFF_XDL_TST(options, IGNORE_WHITESPACE_CHANGE) ||
	    DIFF_XDL_TST(options, IGNORE_WHITESPACE_AT_EOL))
		DIFF_OPT_SET(options, DIFF_FROM_CONTENTS);
	else
		DIFF_OPT_CLR(options, DIFF_FROM_CONTENTS);

	if (DIFF_OPT_TST(options, FIND_COPIES_HARDER))
		options->detect_rename = DIFF_DETECT_COPY;

	if (!DIFF_OPT_TST(options, RELATIVE_NAME))
		options->prefix = NULL;
	if (options->prefix)
		options->prefix_length = strlen(options->prefix);
	else
		options->prefix_length = 0;

	if (options->output_format & (DIFF_FORMAT_NAME |
				      DIFF_FORMAT_NAME_STATUS |
				      DIFF_FORMAT_CHECKDIFF |
				      DIFF_FORMAT_NO_OUTPUT))
		options->output_format &= ~(DIFF_FORMAT_RAW |
					    DIFF_FORMAT_NUMSTAT |
					    DIFF_FORMAT_DIFFSTAT |
					    DIFF_FORMAT_SHORTSTAT |
					    DIFF_FORMAT_DIRSTAT |
					    DIFF_FORMAT_SUMMARY |
					    DIFF_FORMAT_PATCH);

	/*
	 * These cases always need recursive; we do not drop caller-supplied
	 * recursive bits for other formats here.
	 */
	if (options->output_format & (DIFF_FORMAT_PATCH |
				      DIFF_FORMAT_NUMSTAT |
				      DIFF_FORMAT_DIFFSTAT |
				      DIFF_FORMAT_SHORTSTAT |
				      DIFF_FORMAT_DIRSTAT |
				      DIFF_FORMAT_SUMMARY |
				      DIFF_FORMAT_CHECKDIFF))
		DIFF_OPT_SET(options, RECURSIVE);
	/*
	 * Also pickaxe would not work very well if you do not say recursive
	 */
	if (options->pickaxe)
		DIFF_OPT_SET(options, RECURSIVE);
	/*
	 * When patches are generated, submodules diffed against the work tree
	 * must be checked for dirtiness too so it can be shown in the output
	 */
	if (options->output_format & DIFF_FORMAT_PATCH)
		DIFF_OPT_SET(options, DIRTY_SUBMODULES);

	if (options->detect_rename && options->rename_limit < 0)
		options->rename_limit = diff_rename_limit_default;
	if (options->setup & DIFF_SETUP_USE_CACHE) {
		if (!active_cache)
			/* read-cache does not die even when it fails
			 * so it is safe for us to do this here.  Also
			 * it does not smudge active_cache or active_nr
			 * when it fails, so we do not have to worry about
			 * cleaning it up ourselves either.
			 */
			read_cache();
	}
	if (options->abbrev <= 0 || 40 < options->abbrev)
		options->abbrev = 40; /* full */

	/*
	 * It does not make sense to show the first hit we happened
	 * to have found.  It does not make sense not to return with
	 * exit code in such a case either.
	 */
	if (DIFF_OPT_TST(options, QUICK)) {
		options->output_format = DIFF_FORMAT_NO_OUTPUT;
		DIFF_OPT_SET(options, EXIT_WITH_STATUS);
	}

	options->diff_path_counter = 0;
}

static int opt_arg(const char *arg, int arg_short, const char *arg_long, int *val)
{
	char c, *eq;
	int len;

	if (*arg != '-')
		return 0;
	c = *++arg;
	if (!c)
		return 0;
	if (c == arg_short) {
		c = *++arg;
		if (!c)
			return 1;
		if (val && isdigit(c)) {
			char *end;
			int n = strtoul(arg, &end, 10);
			if (*end)
				return 0;
			*val = n;
			return 1;
		}
		return 0;
	}
	if (c != '-')
		return 0;
	arg++;
	eq = strchr(arg, '=');
	if (eq)
		len = eq - arg;
	else
		len = strlen(arg);
	if (!len || strncmp(arg, arg_long, len))
		return 0;
	if (eq) {
		int n;
		char *end;
		if (!isdigit(*++eq))
			return 0;
		n = strtoul(eq, &end, 10);
		if (*end)
			return 0;
		*val = n;
	}
	return 1;
}

static int diff_scoreopt_parse(const char *opt);

static inline int short_opt(char opt, const char **argv,
			    const char **optarg)
{
	const char *arg = argv[0];
	if (arg[0] != '-' || arg[1] != opt)
		return 0;
	if (arg[2] != '\0') {
		*optarg = arg + 2;
		return 1;
	}
	if (!argv[1])
		die("Option '%c' requires a value", opt);
	*optarg = argv[1];
	return 2;
}

int parse_long_opt(const char *opt, const char **argv,
		   const char **optarg)
{
	const char *arg = argv[0];
	if (arg[0] != '-' || arg[1] != '-')
		return 0;
	arg += strlen("--");
	if (!starts_with(arg, opt))
		return 0;
	arg += strlen(opt);
	if (*arg == '=') { /* stuck form: --option=value */
		*optarg = arg + 1;
		return 1;
	}
	if (*arg != '\0')
		return 0;
	/* separate form: --option value */
	if (!argv[1])
		die("Option '--%s' requires a value", opt);
	*optarg = argv[1];
	return 2;
}

static int stat_opt(struct diff_options *options, const char **av)
{
	const char *arg = av[0];
	char *end;
	int width = options->stat_width;
	int name_width = options->stat_name_width;
	int graph_width = options->stat_graph_width;
	int count = options->stat_count;
	int argcount = 1;

	arg += strlen("--stat");
	end = (char *)arg;

	switch (*arg) {
	case '-':
		if (starts_with(arg, "-width")) {
			arg += strlen("-width");
			if (*arg == '=')
				width = strtoul(arg + 1, &end, 10);
			else if (!*arg && !av[1])
				die("Option '--stat-width' requires a value");
			else if (!*arg) {
				width = strtoul(av[1], &end, 10);
				argcount = 2;
			}
		} else if (starts_with(arg, "-name-width")) {
			arg += strlen("-name-width");
			if (*arg == '=')
				name_width = strtoul(arg + 1, &end, 10);
			else if (!*arg && !av[1])
				die("Option '--stat-name-width' requires a value");
			else if (!*arg) {
				name_width = strtoul(av[1], &end, 10);
				argcount = 2;
			}
		} else if (starts_with(arg, "-graph-width")) {
			arg += strlen("-graph-width");
			if (*arg == '=')
				graph_width = strtoul(arg + 1, &end, 10);
			else if (!*arg && !av[1])
				die("Option '--stat-graph-width' requires a value");
			else if (!*arg) {
				graph_width = strtoul(av[1], &end, 10);
				argcount = 2;
			}
		} else if (starts_with(arg, "-count")) {
			arg += strlen("-count");
			if (*arg == '=')
				count = strtoul(arg + 1, &end, 10);
			else if (!*arg && !av[1])
				die("Option '--stat-count' requires a value");
			else if (!*arg) {
				count = strtoul(av[1], &end, 10);
				argcount = 2;
			}
		}
		break;
	case '=':
		width = strtoul(arg+1, &end, 10);
		if (*end == ',')
			name_width = strtoul(end+1, &end, 10);
		if (*end == ',')
			count = strtoul(end+1, &end, 10);
	}

	/* Important! This checks all the error cases! */
	if (*end)
		return 0;
	options->output_format |= DIFF_FORMAT_DIFFSTAT;
	options->stat_name_width = name_width;
	options->stat_graph_width = graph_width;
	options->stat_width = width;
	options->stat_count = count;
	return argcount;
}

static int parse_dirstat_opt(struct diff_options *options, const char *params)
{
	struct strbuf errmsg = STRBUF_INIT;
	if (parse_dirstat_params(options, params, &errmsg))
		die(_("Failed to parse --dirstat/-X option parameter:\n%s"),
		    errmsg.buf);
	strbuf_release(&errmsg);
	/*
	 * The caller knows a dirstat-related option is given from the command
	 * line; allow it to say "return this_function();"
	 */
	options->output_format |= DIFF_FORMAT_DIRSTAT;
	return 1;
}

static int parse_submodule_opt(struct diff_options *options, const char *value)
{
	if (parse_submodule_params(options, value))
		die(_("Failed to parse --submodule option parameter: '%s'"),
			value);
	return 1;
}

static const char diff_status_letters[] = {
	DIFF_STATUS_ADDED,
	DIFF_STATUS_COPIED,
	DIFF_STATUS_DELETED,
	DIFF_STATUS_MODIFIED,
	DIFF_STATUS_RENAMED,
	DIFF_STATUS_TYPE_CHANGED,
	DIFF_STATUS_UNKNOWN,
	DIFF_STATUS_UNMERGED,
	DIFF_STATUS_FILTER_AON,
	DIFF_STATUS_FILTER_BROKEN,
	'\0',
};

static unsigned int filter_bit['Z' + 1];

static void prepare_filter_bits(void)
{
	int i;

	if (!filter_bit[DIFF_STATUS_ADDED]) {
		for (i = 0; diff_status_letters[i]; i++)
			filter_bit[(int) diff_status_letters[i]] = (1 << i);
	}
}

static unsigned filter_bit_tst(char status, const struct diff_options *opt)
{
	return opt->filter & filter_bit[(int) status];
}

static int parse_diff_filter_opt(const char *optarg, struct diff_options *opt)
{
	int i, optch;

	prepare_filter_bits();

	/*
	 * If there is a negation e.g. 'd' in the input, and we haven't
	 * initialized the filter field with another --diff-filter, start
	 * from full set of bits, except for AON.
	 */
	if (!opt->filter) {
		for (i = 0; (optch = optarg[i]) != '\0'; i++) {
			if (optch < 'a' || 'z' < optch)
				continue;
			opt->filter = (1 << (ARRAY_SIZE(diff_status_letters) - 1)) - 1;
			opt->filter &= ~filter_bit[DIFF_STATUS_FILTER_AON];
			break;
		}
	}

	for (i = 0; (optch = optarg[i]) != '\0'; i++) {
		unsigned int bit;
		int negate;

		if ('a' <= optch && optch <= 'z') {
			negate = 1;
			optch = toupper(optch);
		} else {
			negate = 0;
		}

		bit = (0 <= optch && optch <= 'Z') ? filter_bit[optch] : 0;
		if (!bit)
			return optarg[i];
		if (negate)
			opt->filter &= ~bit;
		else
			opt->filter |= bit;
	}
	return 0;
}

<<<<<<< HEAD
/* Used only by "diff-files" and "diff --no-index" */
void handle_deprecated_show_diff_q(struct diff_options *opt)
{
	warning("'diff -q' and 'diff-files -q' are deprecated.");
	warning("Use 'diff --diff-filter=d' instead to ignore deleted filepairs.");
	parse_diff_filter_opt("d", opt);
}

static void enable_patch_output(int *fmt) {
	*fmt &= ~DIFF_FORMAT_NO_OUTPUT;
	*fmt |= DIFF_FORMAT_PATCH;
}

=======
>>>>>>> c48f6816
int diff_opt_parse(struct diff_options *options, const char **av, int ac)
{
	const char *arg = av[0];
	const char *optarg;
	int argcount;

	/* Output format options */
	if (!strcmp(arg, "-p") || !strcmp(arg, "-u") || !strcmp(arg, "--patch")
	    || opt_arg(arg, 'U', "unified", &options->context))
		enable_patch_output(&options->output_format);
	else if (!strcmp(arg, "--raw"))
		options->output_format |= DIFF_FORMAT_RAW;
	else if (!strcmp(arg, "--patch-with-raw")) {
		enable_patch_output(&options->output_format);
		options->output_format |= DIFF_FORMAT_RAW;
	} else if (!strcmp(arg, "--numstat"))
		options->output_format |= DIFF_FORMAT_NUMSTAT;
	else if (!strcmp(arg, "--shortstat"))
		options->output_format |= DIFF_FORMAT_SHORTSTAT;
	else if (!strcmp(arg, "-X") || !strcmp(arg, "--dirstat"))
		return parse_dirstat_opt(options, "");
	else if (starts_with(arg, "-X"))
		return parse_dirstat_opt(options, arg + 2);
	else if (starts_with(arg, "--dirstat="))
		return parse_dirstat_opt(options, arg + 10);
	else if (!strcmp(arg, "--cumulative"))
		return parse_dirstat_opt(options, "cumulative");
	else if (!strcmp(arg, "--dirstat-by-file"))
		return parse_dirstat_opt(options, "files");
	else if (starts_with(arg, "--dirstat-by-file=")) {
		parse_dirstat_opt(options, "files");
		return parse_dirstat_opt(options, arg + 18);
	}
	else if (!strcmp(arg, "--check"))
		options->output_format |= DIFF_FORMAT_CHECKDIFF;
	else if (!strcmp(arg, "--summary"))
		options->output_format |= DIFF_FORMAT_SUMMARY;
	else if (!strcmp(arg, "--patch-with-stat")) {
		enable_patch_output(&options->output_format);
		options->output_format |= DIFF_FORMAT_DIFFSTAT;
	} else if (!strcmp(arg, "--name-only"))
		options->output_format |= DIFF_FORMAT_NAME;
	else if (!strcmp(arg, "--name-status"))
		options->output_format |= DIFF_FORMAT_NAME_STATUS;
	else if (!strcmp(arg, "-s") || !strcmp(arg, "--no-patch"))
		options->output_format |= DIFF_FORMAT_NO_OUTPUT;
	else if (starts_with(arg, "--stat"))
		/* --stat, --stat-width, --stat-name-width, or --stat-count */
		return stat_opt(options, av);

	/* renames options */
	else if (starts_with(arg, "-B") || starts_with(arg, "--break-rewrites=") ||
		 !strcmp(arg, "--break-rewrites")) {
		if ((options->break_opt = diff_scoreopt_parse(arg)) == -1)
			return error("invalid argument to -B: %s", arg+2);
	}
	else if (starts_with(arg, "-M") || starts_with(arg, "--find-renames=") ||
		 !strcmp(arg, "--find-renames")) {
		if ((options->rename_score = diff_scoreopt_parse(arg)) == -1)
			return error("invalid argument to -M: %s", arg+2);
		options->detect_rename = DIFF_DETECT_RENAME;
	}
	else if (!strcmp(arg, "-D") || !strcmp(arg, "--irreversible-delete")) {
		options->irreversible_delete = 1;
	}
	else if (starts_with(arg, "-C") || starts_with(arg, "--find-copies=") ||
		 !strcmp(arg, "--find-copies")) {
		if (options->detect_rename == DIFF_DETECT_COPY)
			DIFF_OPT_SET(options, FIND_COPIES_HARDER);
		if ((options->rename_score = diff_scoreopt_parse(arg)) == -1)
			return error("invalid argument to -C: %s", arg+2);
		options->detect_rename = DIFF_DETECT_COPY;
	}
	else if (!strcmp(arg, "--no-renames"))
		options->detect_rename = 0;
	else if (!strcmp(arg, "--rename-empty"))
		DIFF_OPT_SET(options, RENAME_EMPTY);
	else if (!strcmp(arg, "--no-rename-empty"))
		DIFF_OPT_CLR(options, RENAME_EMPTY);
	else if (!strcmp(arg, "--relative"))
		DIFF_OPT_SET(options, RELATIVE_NAME);
	else if (starts_with(arg, "--relative=")) {
		DIFF_OPT_SET(options, RELATIVE_NAME);
		options->prefix = arg + 11;
	}

	/* xdiff options */
	else if (!strcmp(arg, "--minimal"))
		DIFF_XDL_SET(options, NEED_MINIMAL);
	else if (!strcmp(arg, "--no-minimal"))
		DIFF_XDL_CLR(options, NEED_MINIMAL);
	else if (!strcmp(arg, "-w") || !strcmp(arg, "--ignore-all-space"))
		DIFF_XDL_SET(options, IGNORE_WHITESPACE);
	else if (!strcmp(arg, "-b") || !strcmp(arg, "--ignore-space-change"))
		DIFF_XDL_SET(options, IGNORE_WHITESPACE_CHANGE);
	else if (!strcmp(arg, "--ignore-space-at-eol"))
		DIFF_XDL_SET(options, IGNORE_WHITESPACE_AT_EOL);
	else if (!strcmp(arg, "--ignore-blank-lines"))
		DIFF_XDL_SET(options, IGNORE_BLANK_LINES);
	else if (!strcmp(arg, "--patience"))
		options->xdl_opts = DIFF_WITH_ALG(options, PATIENCE_DIFF);
	else if (!strcmp(arg, "--histogram"))
		options->xdl_opts = DIFF_WITH_ALG(options, HISTOGRAM_DIFF);
	else if ((argcount = parse_long_opt("diff-algorithm", av, &optarg))) {
		long value = parse_algorithm_value(optarg);
		if (value < 0)
			return error("option diff-algorithm accepts \"myers\", "
				     "\"minimal\", \"patience\" and \"histogram\"");
		/* clear out previous settings */
		DIFF_XDL_CLR(options, NEED_MINIMAL);
		options->xdl_opts &= ~XDF_DIFF_ALGORITHM_MASK;
		options->xdl_opts |= value;
		return argcount;
	}

	/* flags options */
	else if (!strcmp(arg, "--binary")) {
		enable_patch_output(&options->output_format);
		DIFF_OPT_SET(options, BINARY);
	}
	else if (!strcmp(arg, "--full-index"))
		DIFF_OPT_SET(options, FULL_INDEX);
	else if (!strcmp(arg, "-a") || !strcmp(arg, "--text"))
		DIFF_OPT_SET(options, TEXT);
	else if (!strcmp(arg, "-R"))
		DIFF_OPT_SET(options, REVERSE_DIFF);
	else if (!strcmp(arg, "--find-copies-harder"))
		DIFF_OPT_SET(options, FIND_COPIES_HARDER);
	else if (!strcmp(arg, "--follow"))
		DIFF_OPT_SET(options, FOLLOW_RENAMES);
	else if (!strcmp(arg, "--no-follow"))
		DIFF_OPT_CLR(options, FOLLOW_RENAMES);
	else if (!strcmp(arg, "--color"))
		options->use_color = 1;
	else if (starts_with(arg, "--color=")) {
		int value = git_config_colorbool(NULL, arg+8);
		if (value < 0)
			return error("option `color' expects \"always\", \"auto\", or \"never\"");
		options->use_color = value;
	}
	else if (!strcmp(arg, "--no-color"))
		options->use_color = 0;
	else if (!strcmp(arg, "--color-words")) {
		options->use_color = 1;
		options->word_diff = DIFF_WORDS_COLOR;
	}
	else if (starts_with(arg, "--color-words=")) {
		options->use_color = 1;
		options->word_diff = DIFF_WORDS_COLOR;
		options->word_regex = arg + 14;
	}
	else if (!strcmp(arg, "--word-diff")) {
		if (options->word_diff == DIFF_WORDS_NONE)
			options->word_diff = DIFF_WORDS_PLAIN;
	}
	else if (starts_with(arg, "--word-diff=")) {
		const char *type = arg + 12;
		if (!strcmp(type, "plain"))
			options->word_diff = DIFF_WORDS_PLAIN;
		else if (!strcmp(type, "color")) {
			options->use_color = 1;
			options->word_diff = DIFF_WORDS_COLOR;
		}
		else if (!strcmp(type, "porcelain"))
			options->word_diff = DIFF_WORDS_PORCELAIN;
		else if (!strcmp(type, "none"))
			options->word_diff = DIFF_WORDS_NONE;
		else
			die("bad --word-diff argument: %s", type);
	}
	else if ((argcount = parse_long_opt("word-diff-regex", av, &optarg))) {
		if (options->word_diff == DIFF_WORDS_NONE)
			options->word_diff = DIFF_WORDS_PLAIN;
		options->word_regex = optarg;
		return argcount;
	}
	else if (!strcmp(arg, "--exit-code"))
		DIFF_OPT_SET(options, EXIT_WITH_STATUS);
	else if (!strcmp(arg, "--quiet"))
		DIFF_OPT_SET(options, QUICK);
	else if (!strcmp(arg, "--ext-diff"))
		DIFF_OPT_SET(options, ALLOW_EXTERNAL);
	else if (!strcmp(arg, "--no-ext-diff"))
		DIFF_OPT_CLR(options, ALLOW_EXTERNAL);
	else if (!strcmp(arg, "--textconv"))
		DIFF_OPT_SET(options, ALLOW_TEXTCONV);
	else if (!strcmp(arg, "--no-textconv"))
		DIFF_OPT_CLR(options, ALLOW_TEXTCONV);
	else if (!strcmp(arg, "--ignore-submodules")) {
		DIFF_OPT_SET(options, OVERRIDE_SUBMODULE_CONFIG);
		handle_ignore_submodules_arg(options, "all");
	} else if (starts_with(arg, "--ignore-submodules=")) {
		DIFF_OPT_SET(options, OVERRIDE_SUBMODULE_CONFIG);
		handle_ignore_submodules_arg(options, arg + 20);
	} else if (!strcmp(arg, "--submodule"))
		DIFF_OPT_SET(options, SUBMODULE_LOG);
	else if (starts_with(arg, "--submodule="))
		return parse_submodule_opt(options, arg + 12);

	/* misc options */
	else if (!strcmp(arg, "-z"))
		options->line_termination = 0;
	else if ((argcount = short_opt('l', av, &optarg))) {
		options->rename_limit = strtoul(optarg, NULL, 10);
		return argcount;
	}
	else if ((argcount = short_opt('S', av, &optarg))) {
		options->pickaxe = optarg;
		options->pickaxe_opts |= DIFF_PICKAXE_KIND_S;
		return argcount;
	} else if ((argcount = short_opt('G', av, &optarg))) {
		options->pickaxe = optarg;
		options->pickaxe_opts |= DIFF_PICKAXE_KIND_G;
		return argcount;
	}
	else if (!strcmp(arg, "--pickaxe-all"))
		options->pickaxe_opts |= DIFF_PICKAXE_ALL;
	else if (!strcmp(arg, "--pickaxe-regex"))
		options->pickaxe_opts |= DIFF_PICKAXE_REGEX;
	else if ((argcount = short_opt('O', av, &optarg))) {
		options->orderfile = optarg;
		return argcount;
	}
	else if ((argcount = parse_long_opt("diff-filter", av, &optarg))) {
		int offending = parse_diff_filter_opt(optarg, options);
		if (offending)
			die("unknown change class '%c' in --diff-filter=%s",
			    offending, optarg);
		return argcount;
	}
	else if (!strcmp(arg, "--abbrev"))
		options->abbrev = DEFAULT_ABBREV;
	else if (starts_with(arg, "--abbrev=")) {
		options->abbrev = strtoul(arg + 9, NULL, 10);
		if (options->abbrev < MINIMUM_ABBREV)
			options->abbrev = MINIMUM_ABBREV;
		else if (40 < options->abbrev)
			options->abbrev = 40;
	}
	else if ((argcount = parse_long_opt("src-prefix", av, &optarg))) {
		options->a_prefix = optarg;
		return argcount;
	}
	else if ((argcount = parse_long_opt("dst-prefix", av, &optarg))) {
		options->b_prefix = optarg;
		return argcount;
	}
	else if (!strcmp(arg, "--no-prefix"))
		options->a_prefix = options->b_prefix = "";
	else if (opt_arg(arg, '\0', "inter-hunk-context",
			 &options->interhunkcontext))
		;
	else if (!strcmp(arg, "-W"))
		DIFF_OPT_SET(options, FUNCCONTEXT);
	else if (!strcmp(arg, "--function-context"))
		DIFF_OPT_SET(options, FUNCCONTEXT);
	else if (!strcmp(arg, "--no-function-context"))
		DIFF_OPT_CLR(options, FUNCCONTEXT);
	else if ((argcount = parse_long_opt("output", av, &optarg))) {
		options->file = fopen(optarg, "w");
		if (!options->file)
			die_errno("Could not open '%s'", optarg);
		options->close_file = 1;
		return argcount;
	} else
		return 0;
	return 1;
}

int parse_rename_score(const char **cp_p)
{
	unsigned long num, scale;
	int ch, dot;
	const char *cp = *cp_p;

	num = 0;
	scale = 1;
	dot = 0;
	for (;;) {
		ch = *cp;
		if ( !dot && ch == '.' ) {
			scale = 1;
			dot = 1;
		} else if ( ch == '%' ) {
			scale = dot ? scale*100 : 100;
			cp++;	/* % is always at the end */
			break;
		} else if ( ch >= '0' && ch <= '9' ) {
			if ( scale < 100000 ) {
				scale *= 10;
				num = (num*10) + (ch-'0');
			}
		} else {
			break;
		}
		cp++;
	}
	*cp_p = cp;

	/* user says num divided by scale and we say internally that
	 * is MAX_SCORE * num / scale.
	 */
	return (int)((num >= scale) ? MAX_SCORE : (MAX_SCORE * num / scale));
}

static int diff_scoreopt_parse(const char *opt)
{
	int opt1, opt2, cmd;

	if (*opt++ != '-')
		return -1;
	cmd = *opt++;
	if (cmd == '-') {
		/* convert the long-form arguments into short-form versions */
		if (starts_with(opt, "break-rewrites")) {
			opt += strlen("break-rewrites");
			if (*opt == 0 || *opt++ == '=')
				cmd = 'B';
		} else if (starts_with(opt, "find-copies")) {
			opt += strlen("find-copies");
			if (*opt == 0 || *opt++ == '=')
				cmd = 'C';
		} else if (starts_with(opt, "find-renames")) {
			opt += strlen("find-renames");
			if (*opt == 0 || *opt++ == '=')
				cmd = 'M';
		}
	}
	if (cmd != 'M' && cmd != 'C' && cmd != 'B')
		return -1; /* that is not a -M, -C nor -B option */

	opt1 = parse_rename_score(&opt);
	if (cmd != 'B')
		opt2 = 0;
	else {
		if (*opt == 0)
			opt2 = 0;
		else if (*opt != '/')
			return -1; /* we expect -B80/99 or -B80 */
		else {
			opt++;
			opt2 = parse_rename_score(&opt);
		}
	}
	if (*opt != 0)
		return -1;
	return opt1 | (opt2 << 16);
}

struct diff_queue_struct diff_queued_diff;

void diff_q(struct diff_queue_struct *queue, struct diff_filepair *dp)
{
	if (queue->alloc <= queue->nr) {
		queue->alloc = alloc_nr(queue->alloc);
		queue->queue = xrealloc(queue->queue,
					sizeof(dp) * queue->alloc);
	}
	queue->queue[queue->nr++] = dp;
}

struct diff_filepair *diff_queue(struct diff_queue_struct *queue,
				 struct diff_filespec *one,
				 struct diff_filespec *two)
{
	struct diff_filepair *dp = xcalloc(1, sizeof(*dp));
	dp->one = one;
	dp->two = two;
	if (queue)
		diff_q(queue, dp);
	return dp;
}

void diff_free_filepair(struct diff_filepair *p)
{
	free_filespec(p->one);
	free_filespec(p->two);
	free(p);
}

/* This is different from find_unique_abbrev() in that
 * it stuffs the result with dots for alignment.
 */
const char *diff_unique_abbrev(const unsigned char *sha1, int len)
{
	int abblen;
	const char *abbrev;
	if (len == 40)
		return sha1_to_hex(sha1);

	abbrev = find_unique_abbrev(sha1, len);
	abblen = strlen(abbrev);
	if (abblen < 37) {
		static char hex[41];
		if (len < abblen && abblen <= len + 2)
			sprintf(hex, "%s%.*s", abbrev, len+3-abblen, "..");
		else
			sprintf(hex, "%s...", abbrev);
		return hex;
	}
	return sha1_to_hex(sha1);
}

static void diff_flush_raw(struct diff_filepair *p, struct diff_options *opt)
{
	int line_termination = opt->line_termination;
	int inter_name_termination = line_termination ? '\t' : '\0';

	fprintf(opt->file, "%s", diff_line_prefix(opt));
	if (!(opt->output_format & DIFF_FORMAT_NAME_STATUS)) {
		fprintf(opt->file, ":%06o %06o %s ", p->one->mode, p->two->mode,
			diff_unique_abbrev(p->one->sha1, opt->abbrev));
		fprintf(opt->file, "%s ", diff_unique_abbrev(p->two->sha1, opt->abbrev));
	}
	if (p->score) {
		fprintf(opt->file, "%c%03d%c", p->status, similarity_index(p),
			inter_name_termination);
	} else {
		fprintf(opt->file, "%c%c", p->status, inter_name_termination);
	}

	if (p->status == DIFF_STATUS_COPIED ||
	    p->status == DIFF_STATUS_RENAMED) {
		const char *name_a, *name_b;
		name_a = p->one->path;
		name_b = p->two->path;
		strip_prefix(opt->prefix_length, &name_a, &name_b);
		write_name_quoted(name_a, opt->file, inter_name_termination);
		write_name_quoted(name_b, opt->file, line_termination);
	} else {
		const char *name_a, *name_b;
		name_a = p->one->mode ? p->one->path : p->two->path;
		name_b = NULL;
		strip_prefix(opt->prefix_length, &name_a, &name_b);
		write_name_quoted(name_a, opt->file, line_termination);
	}
}

int diff_unmodified_pair(struct diff_filepair *p)
{
	/* This function is written stricter than necessary to support
	 * the currently implemented transformers, but the idea is to
	 * let transformers to produce diff_filepairs any way they want,
	 * and filter and clean them up here before producing the output.
	 */
	struct diff_filespec *one = p->one, *two = p->two;

	if (DIFF_PAIR_UNMERGED(p))
		return 0; /* unmerged is interesting */

	/* deletion, addition, mode or type change
	 * and rename are all interesting.
	 */
	if (DIFF_FILE_VALID(one) != DIFF_FILE_VALID(two) ||
	    DIFF_PAIR_MODE_CHANGED(p) ||
	    strcmp(one->path, two->path))
		return 0;

	/* both are valid and point at the same path.  that is, we are
	 * dealing with a change.
	 */
	if (one->sha1_valid && two->sha1_valid &&
	    !hashcmp(one->sha1, two->sha1) &&
	    !one->dirty_submodule && !two->dirty_submodule)
		return 1; /* no change */
	if (!one->sha1_valid && !two->sha1_valid)
		return 1; /* both look at the same file on the filesystem. */
	return 0;
}

static void diff_flush_patch(struct diff_filepair *p, struct diff_options *o)
{
	if (diff_unmodified_pair(p))
		return;

	if ((DIFF_FILE_VALID(p->one) && S_ISDIR(p->one->mode)) ||
	    (DIFF_FILE_VALID(p->two) && S_ISDIR(p->two->mode)))
		return; /* no tree diffs in patch format */

	run_diff(p, o);
}

static void diff_flush_stat(struct diff_filepair *p, struct diff_options *o,
			    struct diffstat_t *diffstat)
{
	if (diff_unmodified_pair(p))
		return;

	if ((DIFF_FILE_VALID(p->one) && S_ISDIR(p->one->mode)) ||
	    (DIFF_FILE_VALID(p->two) && S_ISDIR(p->two->mode)))
		return; /* no useful stat for tree diffs */

	run_diffstat(p, o, diffstat);
}

static void diff_flush_checkdiff(struct diff_filepair *p,
		struct diff_options *o)
{
	if (diff_unmodified_pair(p))
		return;

	if ((DIFF_FILE_VALID(p->one) && S_ISDIR(p->one->mode)) ||
	    (DIFF_FILE_VALID(p->two) && S_ISDIR(p->two->mode)))
		return; /* nothing to check in tree diffs */

	run_checkdiff(p, o);
}

int diff_queue_is_empty(void)
{
	struct diff_queue_struct *q = &diff_queued_diff;
	int i;
	for (i = 0; i < q->nr; i++)
		if (!diff_unmodified_pair(q->queue[i]))
			return 0;
	return 1;
}

#if DIFF_DEBUG
void diff_debug_filespec(struct diff_filespec *s, int x, const char *one)
{
	fprintf(stderr, "queue[%d] %s (%s) %s %06o %s\n",
		x, one ? one : "",
		s->path,
		DIFF_FILE_VALID(s) ? "valid" : "invalid",
		s->mode,
		s->sha1_valid ? sha1_to_hex(s->sha1) : "");
	fprintf(stderr, "queue[%d] %s size %lu\n",
		x, one ? one : "",
		s->size);
}

void diff_debug_filepair(const struct diff_filepair *p, int i)
{
	diff_debug_filespec(p->one, i, "one");
	diff_debug_filespec(p->two, i, "two");
	fprintf(stderr, "score %d, status %c rename_used %d broken %d\n",
		p->score, p->status ? p->status : '?',
		p->one->rename_used, p->broken_pair);
}

void diff_debug_queue(const char *msg, struct diff_queue_struct *q)
{
	int i;
	if (msg)
		fprintf(stderr, "%s\n", msg);
	fprintf(stderr, "q->nr = %d\n", q->nr);
	for (i = 0; i < q->nr; i++) {
		struct diff_filepair *p = q->queue[i];
		diff_debug_filepair(p, i);
	}
}
#endif

static void diff_resolve_rename_copy(void)
{
	int i;
	struct diff_filepair *p;
	struct diff_queue_struct *q = &diff_queued_diff;

	diff_debug_queue("resolve-rename-copy", q);

	for (i = 0; i < q->nr; i++) {
		p = q->queue[i];
		p->status = 0; /* undecided */
		if (DIFF_PAIR_UNMERGED(p))
			p->status = DIFF_STATUS_UNMERGED;
		else if (!DIFF_FILE_VALID(p->one))
			p->status = DIFF_STATUS_ADDED;
		else if (!DIFF_FILE_VALID(p->two))
			p->status = DIFF_STATUS_DELETED;
		else if (DIFF_PAIR_TYPE_CHANGED(p))
			p->status = DIFF_STATUS_TYPE_CHANGED;

		/* from this point on, we are dealing with a pair
		 * whose both sides are valid and of the same type, i.e.
		 * either in-place edit or rename/copy edit.
		 */
		else if (DIFF_PAIR_RENAME(p)) {
			/*
			 * A rename might have re-connected a broken
			 * pair up, causing the pathnames to be the
			 * same again. If so, that's not a rename at
			 * all, just a modification..
			 *
			 * Otherwise, see if this source was used for
			 * multiple renames, in which case we decrement
			 * the count, and call it a copy.
			 */
			if (!strcmp(p->one->path, p->two->path))
				p->status = DIFF_STATUS_MODIFIED;
			else if (--p->one->rename_used > 0)
				p->status = DIFF_STATUS_COPIED;
			else
				p->status = DIFF_STATUS_RENAMED;
		}
		else if (hashcmp(p->one->sha1, p->two->sha1) ||
			 p->one->mode != p->two->mode ||
			 p->one->dirty_submodule ||
			 p->two->dirty_submodule ||
			 is_null_sha1(p->one->sha1))
			p->status = DIFF_STATUS_MODIFIED;
		else {
			/* This is a "no-change" entry and should not
			 * happen anymore, but prepare for broken callers.
			 */
			error("feeding unmodified %s to diffcore",
			      p->one->path);
			p->status = DIFF_STATUS_UNKNOWN;
		}
	}
	diff_debug_queue("resolve-rename-copy done", q);
}

static int check_pair_status(struct diff_filepair *p)
{
	switch (p->status) {
	case DIFF_STATUS_UNKNOWN:
		return 0;
	case 0:
		die("internal error in diff-resolve-rename-copy");
	default:
		return 1;
	}
}

static void flush_one_pair(struct diff_filepair *p, struct diff_options *opt)
{
	int fmt = opt->output_format;

	if (fmt & DIFF_FORMAT_CHECKDIFF)
		diff_flush_checkdiff(p, opt);
	else if (fmt & (DIFF_FORMAT_RAW | DIFF_FORMAT_NAME_STATUS))
		diff_flush_raw(p, opt);
	else if (fmt & DIFF_FORMAT_NAME) {
		const char *name_a, *name_b;
		name_a = p->two->path;
		name_b = NULL;
		strip_prefix(opt->prefix_length, &name_a, &name_b);
		write_name_quoted(name_a, opt->file, opt->line_termination);
	}
}

static void show_file_mode_name(FILE *file, const char *newdelete, struct diff_filespec *fs)
{
	if (fs->mode)
		fprintf(file, " %s mode %06o ", newdelete, fs->mode);
	else
		fprintf(file, " %s ", newdelete);
	write_name_quoted(fs->path, file, '\n');
}


static void show_mode_change(FILE *file, struct diff_filepair *p, int show_name,
		const char *line_prefix)
{
	if (p->one->mode && p->two->mode && p->one->mode != p->two->mode) {
		fprintf(file, "%s mode change %06o => %06o%c", line_prefix, p->one->mode,
			p->two->mode, show_name ? ' ' : '\n');
		if (show_name) {
			write_name_quoted(p->two->path, file, '\n');
		}
	}
}

static void show_rename_copy(FILE *file, const char *renamecopy, struct diff_filepair *p,
			const char *line_prefix)
{
	char *names = pprint_rename(p->one->path, p->two->path);

	fprintf(file, " %s %s (%d%%)\n", renamecopy, names, similarity_index(p));
	free(names);
	show_mode_change(file, p, 0, line_prefix);
}

static void diff_summary(struct diff_options *opt, struct diff_filepair *p)
{
	FILE *file = opt->file;
	const char *line_prefix = diff_line_prefix(opt);

	switch(p->status) {
	case DIFF_STATUS_DELETED:
		fputs(line_prefix, file);
		show_file_mode_name(file, "delete", p->one);
		break;
	case DIFF_STATUS_ADDED:
		fputs(line_prefix, file);
		show_file_mode_name(file, "create", p->two);
		break;
	case DIFF_STATUS_COPIED:
		fputs(line_prefix, file);
		show_rename_copy(file, "copy", p, line_prefix);
		break;
	case DIFF_STATUS_RENAMED:
		fputs(line_prefix, file);
		show_rename_copy(file, "rename", p, line_prefix);
		break;
	default:
		if (p->score) {
			fprintf(file, "%s rewrite ", line_prefix);
			write_name_quoted(p->two->path, file, ' ');
			fprintf(file, "(%d%%)\n", similarity_index(p));
		}
		show_mode_change(file, p, !p->score, line_prefix);
		break;
	}
}

struct patch_id_t {
	git_SHA_CTX *ctx;
	int patchlen;
};

static int remove_space(char *line, int len)
{
	int i;
	char *dst = line;
	unsigned char c;

	for (i = 0; i < len; i++)
		if (!isspace((c = line[i])))
			*dst++ = c;

	return dst - line;
}

static void patch_id_consume(void *priv, char *line, unsigned long len)
{
	struct patch_id_t *data = priv;
	int new_len;

	/* Ignore line numbers when computing the SHA1 of the patch */
	if (starts_with(line, "@@ -"))
		return;

	new_len = remove_space(line, len);

	git_SHA1_Update(data->ctx, line, new_len);
	data->patchlen += new_len;
}

/* returns 0 upon success, and writes result into sha1 */
static int diff_get_patch_id(struct diff_options *options, unsigned char *sha1)
{
	struct diff_queue_struct *q = &diff_queued_diff;
	int i;
	git_SHA_CTX ctx;
	struct patch_id_t data;
	char buffer[PATH_MAX * 4 + 20];

	git_SHA1_Init(&ctx);
	memset(&data, 0, sizeof(struct patch_id_t));
	data.ctx = &ctx;

	for (i = 0; i < q->nr; i++) {
		xpparam_t xpp;
		xdemitconf_t xecfg;
		mmfile_t mf1, mf2;
		struct diff_filepair *p = q->queue[i];
		int len1, len2;

		memset(&xpp, 0, sizeof(xpp));
		memset(&xecfg, 0, sizeof(xecfg));
		if (p->status == 0)
			return error("internal diff status error");
		if (p->status == DIFF_STATUS_UNKNOWN)
			continue;
		if (diff_unmodified_pair(p))
			continue;
		if ((DIFF_FILE_VALID(p->one) && S_ISDIR(p->one->mode)) ||
		    (DIFF_FILE_VALID(p->two) && S_ISDIR(p->two->mode)))
			continue;
		if (DIFF_PAIR_UNMERGED(p))
			continue;

		diff_fill_sha1_info(p->one);
		diff_fill_sha1_info(p->two);
		if (fill_mmfile(&mf1, p->one) < 0 ||
				fill_mmfile(&mf2, p->two) < 0)
			return error("unable to read files to diff");

		len1 = remove_space(p->one->path, strlen(p->one->path));
		len2 = remove_space(p->two->path, strlen(p->two->path));
		if (p->one->mode == 0)
			len1 = snprintf(buffer, sizeof(buffer),
					"diff--gita/%.*sb/%.*s"
					"newfilemode%06o"
					"---/dev/null"
					"+++b/%.*s",
					len1, p->one->path,
					len2, p->two->path,
					p->two->mode,
					len2, p->two->path);
		else if (p->two->mode == 0)
			len1 = snprintf(buffer, sizeof(buffer),
					"diff--gita/%.*sb/%.*s"
					"deletedfilemode%06o"
					"---a/%.*s"
					"+++/dev/null",
					len1, p->one->path,
					len2, p->two->path,
					p->one->mode,
					len1, p->one->path);
		else
			len1 = snprintf(buffer, sizeof(buffer),
					"diff--gita/%.*sb/%.*s"
					"---a/%.*s"
					"+++b/%.*s",
					len1, p->one->path,
					len2, p->two->path,
					len1, p->one->path,
					len2, p->two->path);
		git_SHA1_Update(&ctx, buffer, len1);

		if (diff_filespec_is_binary(p->one) ||
		    diff_filespec_is_binary(p->two)) {
			git_SHA1_Update(&ctx, sha1_to_hex(p->one->sha1), 40);
			git_SHA1_Update(&ctx, sha1_to_hex(p->two->sha1), 40);
			continue;
		}

		xpp.flags = 0;
		xecfg.ctxlen = 3;
		xecfg.flags = 0;
		xdi_diff_outf(&mf1, &mf2, patch_id_consume, &data,
			      &xpp, &xecfg);
	}

	git_SHA1_Final(sha1, &ctx);
	return 0;
}

int diff_flush_patch_id(struct diff_options *options, unsigned char *sha1)
{
	struct diff_queue_struct *q = &diff_queued_diff;
	int i;
	int result = diff_get_patch_id(options, sha1);

	for (i = 0; i < q->nr; i++)
		diff_free_filepair(q->queue[i]);

	free(q->queue);
	DIFF_QUEUE_CLEAR(q);

	return result;
}

static int is_summary_empty(const struct diff_queue_struct *q)
{
	int i;

	for (i = 0; i < q->nr; i++) {
		const struct diff_filepair *p = q->queue[i];

		switch (p->status) {
		case DIFF_STATUS_DELETED:
		case DIFF_STATUS_ADDED:
		case DIFF_STATUS_COPIED:
		case DIFF_STATUS_RENAMED:
			return 0;
		default:
			if (p->score)
				return 0;
			if (p->one->mode && p->two->mode &&
			    p->one->mode != p->two->mode)
				return 0;
			break;
		}
	}
	return 1;
}

static const char rename_limit_warning[] =
"inexact rename detection was skipped due to too many files.";

static const char degrade_cc_to_c_warning[] =
"only found copies from modified paths due to too many files.";

static const char rename_limit_advice[] =
"you may want to set your %s variable to at least "
"%d and retry the command.";

void diff_warn_rename_limit(const char *varname, int needed, int degraded_cc)
{
	if (degraded_cc)
		warning(degrade_cc_to_c_warning);
	else if (needed)
		warning(rename_limit_warning);
	else
		return;
	if (0 < needed && needed < 32767)
		warning(rename_limit_advice, varname, needed);
}

void diff_flush(struct diff_options *options)
{
	struct diff_queue_struct *q = &diff_queued_diff;
	int i, output_format = options->output_format;
	int separator = 0;
	int dirstat_by_line = 0;

	/*
	 * Order: raw, stat, summary, patch
	 * or:    name/name-status/checkdiff (other bits clear)
	 */
	if (!q->nr)
		goto free_queue;

	if (output_format & (DIFF_FORMAT_RAW |
			     DIFF_FORMAT_NAME |
			     DIFF_FORMAT_NAME_STATUS |
			     DIFF_FORMAT_CHECKDIFF)) {
		for (i = 0; i < q->nr; i++) {
			struct diff_filepair *p = q->queue[i];
			if (check_pair_status(p))
				flush_one_pair(p, options);
		}
		separator++;
	}

	if (output_format & DIFF_FORMAT_DIRSTAT && DIFF_OPT_TST(options, DIRSTAT_BY_LINE))
		dirstat_by_line = 1;

	if (output_format & (DIFF_FORMAT_DIFFSTAT|DIFF_FORMAT_SHORTSTAT|DIFF_FORMAT_NUMSTAT) ||
	    dirstat_by_line) {
		struct diffstat_t diffstat;

		memset(&diffstat, 0, sizeof(struct diffstat_t));
		for (i = 0; i < q->nr; i++) {
			struct diff_filepair *p = q->queue[i];
			if (check_pair_status(p))
				diff_flush_stat(p, options, &diffstat);
		}
		if (output_format & DIFF_FORMAT_NUMSTAT)
			show_numstat(&diffstat, options);
		if (output_format & DIFF_FORMAT_DIFFSTAT)
			show_stats(&diffstat, options);
		if (output_format & DIFF_FORMAT_SHORTSTAT)
			show_shortstats(&diffstat, options);
		if (output_format & DIFF_FORMAT_DIRSTAT)
			show_dirstat_by_line(&diffstat, options);
		free_diffstat_info(&diffstat);
		separator++;
	}
	if ((output_format & DIFF_FORMAT_DIRSTAT) && !dirstat_by_line)
		show_dirstat(options);

	if (output_format & DIFF_FORMAT_SUMMARY && !is_summary_empty(q)) {
		for (i = 0; i < q->nr; i++) {
			diff_summary(options, q->queue[i]);
		}
		separator++;
	}

	if (output_format & DIFF_FORMAT_NO_OUTPUT &&
	    DIFF_OPT_TST(options, EXIT_WITH_STATUS) &&
	    DIFF_OPT_TST(options, DIFF_FROM_CONTENTS)) {
		/*
		 * run diff_flush_patch for the exit status. setting
		 * options->file to /dev/null should be safe, because we
		 * aren't supposed to produce any output anyway.
		 */
		if (options->close_file)
			fclose(options->file);
		options->file = fopen("/dev/null", "w");
		if (!options->file)
			die_errno("Could not open /dev/null");
		options->close_file = 1;
		for (i = 0; i < q->nr; i++) {
			struct diff_filepair *p = q->queue[i];
			if (check_pair_status(p))
				diff_flush_patch(p, options);
			if (options->found_changes)
				break;
		}
	}

	if (output_format & DIFF_FORMAT_PATCH) {
		if (separator) {
			fprintf(options->file, "%s%c",
				diff_line_prefix(options),
				options->line_termination);
			if (options->stat_sep) {
				/* attach patch instead of inline */
				fputs(options->stat_sep, options->file);
			}
		}

		for (i = 0; i < q->nr; i++) {
			struct diff_filepair *p = q->queue[i];
			if (check_pair_status(p))
				diff_flush_patch(p, options);
		}
	}

	if (output_format & DIFF_FORMAT_CALLBACK)
		options->format_callback(q, options, options->format_callback_data);

	for (i = 0; i < q->nr; i++)
		diff_free_filepair(q->queue[i]);
free_queue:
	free(q->queue);
	DIFF_QUEUE_CLEAR(q);
	if (options->close_file)
		fclose(options->file);

	/*
	 * Report the content-level differences with HAS_CHANGES;
	 * diff_addremove/diff_change does not set the bit when
	 * DIFF_FROM_CONTENTS is in effect (e.g. with -w).
	 */
	if (DIFF_OPT_TST(options, DIFF_FROM_CONTENTS)) {
		if (options->found_changes)
			DIFF_OPT_SET(options, HAS_CHANGES);
		else
			DIFF_OPT_CLR(options, HAS_CHANGES);
	}
}

static int match_filter(const struct diff_options *options, const struct diff_filepair *p)
{
	return (((p->status == DIFF_STATUS_MODIFIED) &&
		 ((p->score &&
		   filter_bit_tst(DIFF_STATUS_FILTER_BROKEN, options)) ||
		  (!p->score &&
		   filter_bit_tst(DIFF_STATUS_MODIFIED, options)))) ||
		((p->status != DIFF_STATUS_MODIFIED) &&
		 filter_bit_tst(p->status, options)));
}

static void diffcore_apply_filter(struct diff_options *options)
{
	int i;
	struct diff_queue_struct *q = &diff_queued_diff;
	struct diff_queue_struct outq;

	DIFF_QUEUE_CLEAR(&outq);

	if (!options->filter)
		return;

	if (filter_bit_tst(DIFF_STATUS_FILTER_AON, options)) {
		int found;
		for (i = found = 0; !found && i < q->nr; i++) {
			if (match_filter(options, q->queue[i]))
				found++;
		}
		if (found)
			return;

		/* otherwise we will clear the whole queue
		 * by copying the empty outq at the end of this
		 * function, but first clear the current entries
		 * in the queue.
		 */
		for (i = 0; i < q->nr; i++)
			diff_free_filepair(q->queue[i]);
	}
	else {
		/* Only the matching ones */
		for (i = 0; i < q->nr; i++) {
			struct diff_filepair *p = q->queue[i];
			if (match_filter(options, p))
				diff_q(&outq, p);
			else
				diff_free_filepair(p);
		}
	}
	free(q->queue);
	*q = outq;
}

/* Check whether two filespecs with the same mode and size are identical */
static int diff_filespec_is_identical(struct diff_filespec *one,
				      struct diff_filespec *two)
{
	if (S_ISGITLINK(one->mode))
		return 0;
	if (diff_populate_filespec(one, 0))
		return 0;
	if (diff_populate_filespec(two, 0))
		return 0;
	return !memcmp(one->data, two->data, one->size);
}

static int diff_filespec_check_stat_unmatch(struct diff_filepair *p)
{
	if (p->done_skip_stat_unmatch)
		return p->skip_stat_unmatch_result;

	p->done_skip_stat_unmatch = 1;
	p->skip_stat_unmatch_result = 0;
	/*
	 * 1. Entries that come from stat info dirtiness
	 *    always have both sides (iow, not create/delete),
	 *    one side of the object name is unknown, with
	 *    the same mode and size.  Keep the ones that
	 *    do not match these criteria.  They have real
	 *    differences.
	 *
	 * 2. At this point, the file is known to be modified,
	 *    with the same mode and size, and the object
	 *    name of one side is unknown.  Need to inspect
	 *    the identical contents.
	 */
	if (!DIFF_FILE_VALID(p->one) || /* (1) */
	    !DIFF_FILE_VALID(p->two) ||
	    (p->one->sha1_valid && p->two->sha1_valid) ||
	    (p->one->mode != p->two->mode) ||
	    diff_populate_filespec(p->one, 1) ||
	    diff_populate_filespec(p->two, 1) ||
	    (p->one->size != p->two->size) ||
	    !diff_filespec_is_identical(p->one, p->two)) /* (2) */
		p->skip_stat_unmatch_result = 1;
	return p->skip_stat_unmatch_result;
}

static void diffcore_skip_stat_unmatch(struct diff_options *diffopt)
{
	int i;
	struct diff_queue_struct *q = &diff_queued_diff;
	struct diff_queue_struct outq;
	DIFF_QUEUE_CLEAR(&outq);

	for (i = 0; i < q->nr; i++) {
		struct diff_filepair *p = q->queue[i];

		if (diff_filespec_check_stat_unmatch(p))
			diff_q(&outq, p);
		else {
			/*
			 * The caller can subtract 1 from skip_stat_unmatch
			 * to determine how many paths were dirty only
			 * due to stat info mismatch.
			 */
			if (!DIFF_OPT_TST(diffopt, NO_INDEX))
				diffopt->skip_stat_unmatch++;
			diff_free_filepair(p);
		}
	}
	free(q->queue);
	*q = outq;
}

static int diffnamecmp(const void *a_, const void *b_)
{
	const struct diff_filepair *a = *((const struct diff_filepair **)a_);
	const struct diff_filepair *b = *((const struct diff_filepair **)b_);
	const char *name_a, *name_b;

	name_a = a->one ? a->one->path : a->two->path;
	name_b = b->one ? b->one->path : b->two->path;
	return strcmp(name_a, name_b);
}

void diffcore_fix_diff_index(struct diff_options *options)
{
	struct diff_queue_struct *q = &diff_queued_diff;
	qsort(q->queue, q->nr, sizeof(q->queue[0]), diffnamecmp);
}

void diffcore_std(struct diff_options *options)
{
	if (options->skip_stat_unmatch)
		diffcore_skip_stat_unmatch(options);
	if (!options->found_follow) {
		/* See try_to_follow_renames() in tree-diff.c */
		if (options->break_opt != -1)
			diffcore_break(options->break_opt);
		if (options->detect_rename)
			diffcore_rename(options);
		if (options->break_opt != -1)
			diffcore_merge_broken();
	}
	if (options->pickaxe)
		diffcore_pickaxe(options);
	if (options->orderfile)
		diffcore_order(options->orderfile);
	if (!options->found_follow)
		/* See try_to_follow_renames() in tree-diff.c */
		diff_resolve_rename_copy();
	diffcore_apply_filter(options);

	if (diff_queued_diff.nr && !DIFF_OPT_TST(options, DIFF_FROM_CONTENTS))
		DIFF_OPT_SET(options, HAS_CHANGES);
	else
		DIFF_OPT_CLR(options, HAS_CHANGES);

	options->found_follow = 0;
}

int diff_result_code(struct diff_options *opt, int status)
{
	int result = 0;

	diff_warn_rename_limit("diff.renameLimit",
			       opt->needed_rename_limit,
			       opt->degraded_cc_to_c);
	if (!DIFF_OPT_TST(opt, EXIT_WITH_STATUS) &&
	    !(opt->output_format & DIFF_FORMAT_CHECKDIFF))
		return status;
	if (DIFF_OPT_TST(opt, EXIT_WITH_STATUS) &&
	    DIFF_OPT_TST(opt, HAS_CHANGES))
		result |= 01;
	if ((opt->output_format & DIFF_FORMAT_CHECKDIFF) &&
	    DIFF_OPT_TST(opt, CHECK_FAILED))
		result |= 02;
	return result;
}

int diff_can_quit_early(struct diff_options *opt)
{
	return (DIFF_OPT_TST(opt, QUICK) &&
		!opt->filter &&
		DIFF_OPT_TST(opt, HAS_CHANGES));
}

/*
 * Shall changes to this submodule be ignored?
 *
 * Submodule changes can be configured to be ignored separately for each path,
 * but that configuration can be overridden from the command line.
 */
static int is_submodule_ignored(const char *path, struct diff_options *options)
{
	int ignored = 0;
	unsigned orig_flags = options->flags;
	if (!DIFF_OPT_TST(options, OVERRIDE_SUBMODULE_CONFIG))
		set_diffopt_flags_from_submodule_config(options, path);
	if (DIFF_OPT_TST(options, IGNORE_SUBMODULES))
		ignored = 1;
	options->flags = orig_flags;
	return ignored;
}

void diff_addremove(struct diff_options *options,
		    int addremove, unsigned mode,
		    const unsigned char *sha1,
		    int sha1_valid,
		    const char *concatpath, unsigned dirty_submodule)
{
	struct diff_filespec *one, *two;

	if (S_ISGITLINK(mode) && is_submodule_ignored(concatpath, options))
		return;

	/* This may look odd, but it is a preparation for
	 * feeding "there are unchanged files which should
	 * not produce diffs, but when you are doing copy
	 * detection you would need them, so here they are"
	 * entries to the diff-core.  They will be prefixed
	 * with something like '=' or '*' (I haven't decided
	 * which but should not make any difference).
	 * Feeding the same new and old to diff_change()
	 * also has the same effect.
	 * Before the final output happens, they are pruned after
	 * merged into rename/copy pairs as appropriate.
	 */
	if (DIFF_OPT_TST(options, REVERSE_DIFF))
		addremove = (addremove == '+' ? '-' :
			     addremove == '-' ? '+' : addremove);

	if (options->prefix &&
	    strncmp(concatpath, options->prefix, options->prefix_length))
		return;

	one = alloc_filespec(concatpath);
	two = alloc_filespec(concatpath);

	if (addremove != '+')
		fill_filespec(one, sha1, sha1_valid, mode);
	if (addremove != '-') {
		fill_filespec(two, sha1, sha1_valid, mode);
		two->dirty_submodule = dirty_submodule;
	}

	diff_queue(&diff_queued_diff, one, two);
	if (!DIFF_OPT_TST(options, DIFF_FROM_CONTENTS))
		DIFF_OPT_SET(options, HAS_CHANGES);
}

void diff_change(struct diff_options *options,
		 unsigned old_mode, unsigned new_mode,
		 const unsigned char *old_sha1,
		 const unsigned char *new_sha1,
		 int old_sha1_valid, int new_sha1_valid,
		 const char *concatpath,
		 unsigned old_dirty_submodule, unsigned new_dirty_submodule)
{
	struct diff_filespec *one, *two;
	struct diff_filepair *p;

	if (S_ISGITLINK(old_mode) && S_ISGITLINK(new_mode) &&
	    is_submodule_ignored(concatpath, options))
		return;

	if (DIFF_OPT_TST(options, REVERSE_DIFF)) {
		unsigned tmp;
		const unsigned char *tmp_c;
		tmp = old_mode; old_mode = new_mode; new_mode = tmp;
		tmp_c = old_sha1; old_sha1 = new_sha1; new_sha1 = tmp_c;
		tmp = old_sha1_valid; old_sha1_valid = new_sha1_valid;
			new_sha1_valid = tmp;
		tmp = old_dirty_submodule; old_dirty_submodule = new_dirty_submodule;
			new_dirty_submodule = tmp;
	}

	if (options->prefix &&
	    strncmp(concatpath, options->prefix, options->prefix_length))
		return;

	one = alloc_filespec(concatpath);
	two = alloc_filespec(concatpath);
	fill_filespec(one, old_sha1, old_sha1_valid, old_mode);
	fill_filespec(two, new_sha1, new_sha1_valid, new_mode);
	one->dirty_submodule = old_dirty_submodule;
	two->dirty_submodule = new_dirty_submodule;
	p = diff_queue(&diff_queued_diff, one, two);

	if (DIFF_OPT_TST(options, DIFF_FROM_CONTENTS))
		return;

	if (DIFF_OPT_TST(options, QUICK) && options->skip_stat_unmatch &&
	    !diff_filespec_check_stat_unmatch(p))
		return;

	DIFF_OPT_SET(options, HAS_CHANGES);
}

struct diff_filepair *diff_unmerge(struct diff_options *options, const char *path)
{
	struct diff_filepair *pair;
	struct diff_filespec *one, *two;

	if (options->prefix &&
	    strncmp(path, options->prefix, options->prefix_length))
		return NULL;

	one = alloc_filespec(path);
	two = alloc_filespec(path);
	pair = diff_queue(&diff_queued_diff, one, two);
	pair->is_unmerged = 1;
	return pair;
}

static char *run_textconv(const char *pgm, struct diff_filespec *spec,
		size_t *outsize)
{
	struct diff_tempfile *temp;
	const char *argv[3];
	const char **arg = argv;
	struct child_process child;
	struct strbuf buf = STRBUF_INIT;
	int err = 0;

	temp = prepare_temp_file(spec->path, spec);
	*arg++ = pgm;
	*arg++ = temp->name;
	*arg = NULL;

	memset(&child, 0, sizeof(child));
	child.use_shell = 1;
	child.argv = argv;
	child.out = -1;
	if (start_command(&child)) {
		remove_tempfile();
		return NULL;
	}

	if (strbuf_read(&buf, child.out, 0) < 0)
		err = error("error reading from textconv command '%s'", pgm);
	close(child.out);

	if (finish_command(&child) || err) {
		strbuf_release(&buf);
		remove_tempfile();
		return NULL;
	}
	remove_tempfile();

	return strbuf_detach(&buf, outsize);
}

size_t fill_textconv(struct userdiff_driver *driver,
		     struct diff_filespec *df,
		     char **outbuf)
{
	size_t size;

	if (!driver || !driver->textconv) {
		if (!DIFF_FILE_VALID(df)) {
			*outbuf = "";
			return 0;
		}
		if (diff_populate_filespec(df, 0))
			die("unable to read files to diff");
		*outbuf = df->data;
		return df->size;
	}

	if (driver->textconv_cache && df->sha1_valid) {
		*outbuf = notes_cache_get(driver->textconv_cache, df->sha1,
					  &size);
		if (*outbuf)
			return size;
	}

	*outbuf = run_textconv(driver->textconv, df, &size);
	if (!*outbuf)
		die("unable to read files to diff");

	if (driver->textconv_cache && df->sha1_valid) {
		/* ignore errors, as we might be in a readonly repository */
		notes_cache_put(driver->textconv_cache, df->sha1, *outbuf,
				size);
		/*
		 * we could save up changes and flush them all at the end,
		 * but we would need an extra call after all diffing is done.
		 * Since generating a cache entry is the slow path anyway,
		 * this extra overhead probably isn't a big deal.
		 */
		notes_cache_write(driver->textconv_cache);
	}

	return size;
}

void setup_diff_pager(struct diff_options *opt)
{
	/*
	 * If the user asked for our exit code, then either they want --quiet
	 * or --exit-code. We should definitely not bother with a pager in the
	 * former case, as we will generate no output. Since we still properly
	 * report our exit code even when a pager is run, we _could_ run a
	 * pager with --exit-code. But since we have not done so historically,
	 * and because it is easy to find people oneline advising "git diff
	 * --exit-code" in hooks and other scripts, we do not do so.
	 */
	if (!DIFF_OPT_TST(opt, EXIT_WITH_STATUS) &&
	    check_pager_config("diff") != 0)
		setup_pager();
}<|MERGE_RESOLUTION|>--- conflicted
+++ resolved
@@ -3599,22 +3599,11 @@
 	return 0;
 }
 
-<<<<<<< HEAD
-/* Used only by "diff-files" and "diff --no-index" */
-void handle_deprecated_show_diff_q(struct diff_options *opt)
-{
-	warning("'diff -q' and 'diff-files -q' are deprecated.");
-	warning("Use 'diff --diff-filter=d' instead to ignore deleted filepairs.");
-	parse_diff_filter_opt("d", opt);
-}
-
 static void enable_patch_output(int *fmt) {
 	*fmt &= ~DIFF_FORMAT_NO_OUTPUT;
 	*fmt |= DIFF_FORMAT_PATCH;
 }
 
-=======
->>>>>>> c48f6816
 int diff_opt_parse(struct diff_options *options, const char **av, int ac)
 {
 	const char *arg = av[0];
